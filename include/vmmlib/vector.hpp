/*
 * Copyright (c) 2006-2012, Visualization and Multimedia Lab,
 *                          University of Zurich <http://vmml.ifi.uzh.ch>
 *
 * This file is part of VMMLib <http://vmmlib.sourceforge.net/>
 *
 * Redistribution and use in source and binary forms, with or without
 * modification, are permitted provided that the following conditions are met:
 *
 * Redistributions of source code must retain the above copyright notice, this
 * list of conditions and the following disclaimer.  Redistributions in binary
 * form must reproduce the above copyright notice, this list of conditions and
 * the following disclaimer in the documentation and/or other materials provided
 * with the distribution.  Neither the name of the Visualization and Multimedia
 * Lab, University of Zurich nor the names of its contributors may be used to
 * endorse or promote products derived from this software without specific prior
 * written permission.
 * THIS SOFTWARE IS PROVIDED BY THE COPYRIGHT HOLDERS AND CONTRIBUTORS "AS IS"
 * AND ANY EXPRESS OR IMPLIED WARRANTIES, INCLUDING, BUT NOT LIMITED TO, THE
 * IMPLIED WARRANTIES OF MERCHANTABILITY AND FITNESS FOR A PARTICULAR PURPOSE
 * ARE DISCLAIMED. IN NO EVENT SHALL THE COPYRIGHT OWNER OR CONTRIBUTORS BE
 * LIABLE FOR ANY DIRECT, INDIRECT, INCIDENTAL, SPECIAL, EXEMPLARY, OR
 * CONSEQUENTIAL DAMAGES (INCLUDING, BUT NOT LIMITED TO, PROCUREMENT OF
 * SUBSTITUTE GOODS OR SERVICES; LOSS OF USE, DATA, OR PROFITS; OR BUSINESS
 * INTERRUPTION) HOWEVER CAUSED AND ON ANY THEORY OF LIABILITY, WHETHER IN
 * CONTRACT, STRICT LIABILITY, OR TORT (INCLUDING NEGLIGENCE OR OTHERWISE)
 * ARISING IN ANY WAY OUT OF THE USE OF THIS SOFTWARE, EVEN IF ADVISED OF THE
 * POSSIBILITY OF SUCH DAMAGE.
 */

#ifndef __VMML__VECTOR__HPP__
#define __VMML__VECTOR__HPP__

#include <vmmlib/vmmlib_config.hpp>
#include <vmmlib/math.hpp>
#include <vmmlib/enable_if.hpp>
#include <vmmlib/exception.hpp>

#include <iostream>
#include <iomanip>
#include <vector>
#include <string>
#include <cstring>
#include <limits>
#include <algorithm>

namespace vmml
{

template< size_t M, typename T = float >
class vector
{
public:
    typedef T                                       value_type;
    typedef T*                                      pointer;
    typedef T&                                      reference;
    typedef T*                                      iterator;
    typedef const T*                                const_iterator;
    typedef std::reverse_iterator< iterator >       reverse_iterator;
    typedef std::reverse_iterator< const_iterator > const_reverse_iterator;

    static const size_t DIMENSION = M;

    // iterators
    inline iterator begin();
    inline iterator end();
    inline const_iterator begin() const;
    inline const_iterator end() const;
    inline reverse_iterator rbegin();
    inline reverse_iterator rend();
    inline const_reverse_iterator rbegin() const;
    inline const_reverse_iterator rend() const;

    #ifndef VMMLIB_NO_CONVERSION_OPERATORS
    // conversion operators
    inline operator T*();
    inline operator const T*() const;
    #else
    inline T& operator[]( size_t index );
    inline const T& operator[]( size_t index ) const;
    #endif

    // accessors
    inline T& operator()( size_t index );
    inline const T& operator()( size_t index ) const;
    #if 0
    inline T& operator[]( size_t index );
    inline const T& operator[]( size_t index ) const;
    #endif

    inline T& at( size_t index );
    inline const T& at( size_t index ) const;

    // element accessors for M <= 4;
    inline T& x();
    inline T& y();
    inline T& z();
    inline T& w();
    inline const T& x() const;
    inline const T& y() const;
    inline const T& z() const;
    inline const T& w() const;

    // pixel color element accessors for M<= 4
    inline T& r();
    inline T& g();
    inline T& b();
    inline T& a();
    inline const T& r() const;
    inline const T& g() const;
    inline const T& b() const;
    inline const T& a() const;

    bool operator==( const vector& other ) const;
    bool operator!=( const vector& other ) const;
    bool equals( const vector& other,
                 T tolerance = std::numeric_limits< T >::epsilon() ) const;
    bool operator<( const vector& other ) const;

    // remember kids: c_arrays are dangerous and evil!
    const vector& operator=( const T* c_array );
    T operator=( T filler );

    const vector& operator=( const vector& other );
    // returns void to avoid 'silent' loss of precision when chaining
    template< typename U >
    void operator=( const vector< M, U >& other );

    // to-homogenous-coordinates assignment operator
    // non-chainable because of sfinae
    template< size_t N >
    typename enable_if< N == M - 1 >::type*
        operator=( const vector< N, T >& source_ );

    // from-homogenous-coordinates assignment operator
    // non-chainable because of sfinae
    template< size_t N >
    typename enable_if< N == M + 1 >::type*
        operator=( const vector< N, T >& source_ );

    vector operator*( const vector& other ) const;
    vector operator/( const vector& other ) const;
    vector operator+( const vector& other ) const;
    vector operator-( const vector& other ) const;

    void operator*=( const vector& other );
    void operator/=( const vector& other );
    void operator+=( const vector& other );
    void operator-=( const vector& other );

    vector operator*( const T other ) const;
    vector operator/( const T other ) const;
    vector operator+( const T other ) const;
    vector operator-( const T other ) const;

    void operator*=( const T other );
    void operator/=( const T other );
    void operator+=( const T other );
    void operator-=( const T other );

    vector operator-() const;

    const vector& negate();

    // constructors
    vector() {}; // std ctor - WARNING: NO INITIALIZATION
    explicit vector( const T& a ); // sets all components to a;
    vector( const T& x, const T& y );
    vector( const T& x, const T& y, const T& z );
    vector( const T& x, const T& y, const T& z, const T& w );

#ifndef SWIG
    // initializes the first M-1 values from vector_, the last from last_
    vector( const vector< M-1, T >& vector_, T last_ );
#endif

    vector( const T* values );

#ifdef __OSG_MATH
    template< typename OSGVEC3 >
    explicit vector( const OSGVEC3& from,
                     typename enable_if< M == 3, OSGVEC3 >::type* = 0 );
#endif

    // vec< M > with homogeneous coordinates <-> vec< M-1 > conversion ctor
    // to-homogenous-coordinates ctor
    template< size_t N >
    vector( const vector< N, T >& source_,
            typename enable_if< N == M - 1 >::type* = 0 );

    // from-homogenous-coordinates vector
    template< size_t N >
    vector( const vector< N, T >& source_,
            typename enable_if< N == M + 1 >::type* = 0  );

    template< typename U >
    vector( const vector< M, U >& source_ );

    void set( T a ); // sets all components to a;
#ifndef SWIG
    void set( const vector< M-1, T >& v, T a );
#endif
    template< size_t N >
    void set( const vector< N, T >& v );

    // sets the first few components to a certain value
    void set( T x, T y );
    void set( T x, T y, T z );
    void set( T x, T y, T z, T w );

    template< typename input_iterator_t >
    void iter_set( input_iterator_t begin_, input_iterator_t end_ );

    // compute the cross product of two vectors
    // note: there's also a free function:
    // vector<> cross( const vector<>, const vector<> )

    // result = vec1.cross( vec2 ) => retval result = vec1 x vec2
    template< typename TT >
    vector cross( const vector< M, TT >& rhs,
                  typename enable_if< M == 3, TT >::type* = 0 ) const;

    // result.cross( vec1, vec2 ) => (this) = vec1 x vec2
    template< typename TT >
    void cross( const vector< M, TT >& a, const vector< M, TT >& b,
                typename enable_if< M == 3, TT >::type* = 0 );


    // compute the dot product of two vectors
    // note: there's also a free function:
    // T dot( const vector<>, const vector<> );
    inline T dot( const vector& other ) const;


    // normalize the vector
    // note: there's also a free function:
    // vector<> normalize( const vector<> );
    inline T normalize();

<<<<<<< HEAD
    //sets all matrix values with random values
    //remember to set srand( seed );
    //if seed is set to -1, srand( seed ) was set outside set_random
    //otherwise srand( seed ) will be called with the given seed
    void set_random( int seed = -1 );
=======
	//sets all vector components to random values
	//remember to set srand( seed );
	//if seed is set to -1, srand( seed ) was set outside set_random
	//otherwise srand( seed ) will be called with the given seed
	void set_random( int seed = -1 );
>>>>>>> 27cadf51

    inline T length() const;
    inline T squared_length() const;

    inline T distance( const vector& other_vector_ ) const;
    inline T squared_distance( const vector& other_vector_ ) const;

    template< typename TT >
    vector< 3, T > rotate( const T theta, vector< M, TT > axis,
                           typename enable_if< M == 3, TT >::type* = 0 ) const;

    // right hand system, CCW triangle
    // (*this) = normal of v0,v1,v2
    void compute_normal( const vector& v0, const vector& v1, const vector& v2 );
    // retval = normal of (this), v1, v2
    vector compute_normal( const vector& v1, const vector& v2 ) const;

    template< size_t N >
    void get_sub_vector( vector< N, T >& sub_v_, size_t offset = 0,
                         typename enable_if< M >= N >::type* = 0 );

    template< size_t N >
    vector< N, T >& get_sub_vector( size_t offset = 0,
        typename enable_if< M >= N >::type* = 0 );

    template< size_t N >
    const vector< N, T >& get_sub_vector( size_t offset = 0,
        typename enable_if< M >= N >::type* = 0 ) const;

    // sphere functions - sphere layout: center xyz, radius w
    template< typename TT >
    inline vector< 3, T > project_point_onto_sphere(
        const vector< 3, TT >& point,
        typename enable_if< M == 4, TT >::type* = 0 ) const;

    // returns a negative distance if the point lies in the sphere
    template< typename TT >
    inline T distance_to_sphere( const vector< 3, TT >& point,
        typename enable_if< M == 4, TT >::type* = 0 ) const;

    // plane functions - plane layout; normal xyz, distance w
    template< typename TT >
    inline T distance_to_plane( const vector< 3, TT >& point,
        typename enable_if< M == 4, TT >::type* = 0 ) const;

    template< typename TT >
    inline vector< 3, T > project_point_onto_plane(
        const vector< 3, TT >& point,
        typename enable_if< M == 4, TT >::type* = 0 ) const;

    // returns the index of the minimal resp. maximal value in the vector
    size_t      find_min_index() const;
    size_t      find_max_index() const;

    // returns the index of the minimal resp. maximal value in the vector
    size_t      find_abs_min_index() const;
    size_t      find_abs_max_index() const;

    // returns minimal resp. maximal value in the vector
    T&          find_min();
    T&          find_max();
    const T&    find_min() const;
    const T&    find_max() const;

    void clamp( const T& min = 0.0, const T& max = 1.0 );

    template< typename TT >
    void scale_to( vector< M, TT >& scaled_vector,
        T min_value = -1.0, T max_value = 1.0 ) const;

    inline static size_t size(); // returns M

    bool is_unit_vector() const;

    // perturbs each component by randomly + or - the perturbation parameter
    void perturb( T perturbation = 0.0001 );

    void sqrt_elementwise();
    double norm() const; //l2 norm

    // computes the reciprocal value for each component, x = 1/x;
    // WARNING: might result in nans if division by 0!
    void reciprocal();
    // computes the reciprocal value for each component, x = 1/x;
    // checks every component for 0, sets to max value if zero.
    void reciprocal_safe();

    template< typename TT >
    void cast_from( const vector< M, TT >& other );

    size_t nnz() const;

    // test each component of the vector for isnan and isinf
    //  inline bool is_valid() const; -> moved to class validator

    friend std::ostream& operator<< ( std::ostream& os, const vector& vector_ )
    {
#ifdef EQFABRIC_API_H
        const std::ios::fmtflags flags = os.flags();
        const int                prec  = os.precision();

        os.setf( std::ios::right, std::ios::adjustfield );
        os.precision( 5 );
        os << "[ ";
        for( size_t index = 0; index < M; ++index )
            os << std::setw(10) << vector_.at( index ) << " ";
        os << "]";
        os.precision( prec );
        os.setf( flags );
#else
        os << "(";
        size_t index = 0;
        for( ; index < M - 1; ++index )
        {
            os << vector_.at( index ) << ", ";
        }
        os << vector_.at( index ) << ") ";
#endif
        return os;
    }



    // storage
    VMMLIB_ALIGN( T array[ M ] );

#ifndef SWIG
    // Vector3 defaults
    static const vector FORWARD;
    static const vector BACKWARD;
    static const vector UP;
    static const vector DOWN;
    static const vector LEFT;
    static const vector RIGHT;

    static const vector ONE;
    static const vector ZERO;

    // Unit vectors
    static const vector UNIT_X;
    static const vector UNIT_Y;
    static const vector UNIT_Z;
#endif

}; // class vector

//
// typedefs and statics
//

#ifndef VMMLIB_NO_TYPEDEFS
typedef vector< 2, float >  vec2f;
typedef vector< 2, double > vec2d;
typedef vector< 3, float >  vec3f;
typedef vector< 3, double > vec3d;
typedef vector< 4, float >  vec4f;
typedef vector< 4, double > vec4d;
#endif

#ifndef SWIG
template< size_t M, typename T >
const vector< M, T > vector< M, T >::FORWARD( 0, 0, -1 );
template< size_t M, typename T >
const vector< M, T > vector< M, T >::BACKWARD( 0, 0, 1 );
template< size_t M, typename T >
const vector< M, T > vector< M, T >::UP( 0, 1, 0 );
template< size_t M, typename T >
const vector< M, T > vector< M, T >::DOWN( 0, -1, 0 );
template< size_t M, typename T >
const vector< M, T > vector< M, T >::LEFT( -1, 0, 0 );
template< size_t M, typename T >
const vector< M, T > vector< M, T >::RIGHT( 1, 0, 0 );
template< size_t M, typename T >

const vector< M, T > vector< M, T >::ONE( static_cast< T >( 1 ));
template< size_t M, typename T >
const vector< M, T > vector< M, T >::ZERO( static_cast< T >( 0 ));
template< size_t M, typename T >

const vector< M, T > vector< M, T >::UNIT_X( 1, 0, 0 );
template< size_t M, typename T >
const vector< M, T > vector< M, T >::UNIT_Y( 0, 1, 0 );
template< size_t M, typename T >
const vector< M, T > vector< M, T >::UNIT_Z( 0, 0, 1 );
#endif

//
//  some free functions for convenience
//

template< size_t M, typename T >
bool equals( const vector< M, T >& a, const vector< M, T >& b )
{
    return a.equals( b );
}


// allows float * vector, not only vector * float
template< size_t M, typename T >
static vector< M, T >
operator* ( T factor, const vector< M, T >& vector_ )
{
    return vector_ * factor;
}


template< size_t M, typename T >
inline T dot( const vector< M, T >& first, const vector< M, T >& second )
{
    return first.dot( second );
}


template< size_t M, typename T >
inline vector< M, T > cross( const vector< 3, T >& a, const vector< 3, T >& b )
{
    return a.cross( b );
}


template< size_t M, typename T >
inline vector< M, T > normalize( const vector< M, T >& vector_ )
{
    vector< M, T > v( vector_ );
    v.normalize();
    return v;
}

template< typename T >
inline vector< 4, T > compute_plane( const vector< 3, T >& a,
                                     const vector< 3, T >& b,
                                     const vector< 3, T >& c )
{
    const vector< 3, T > cb = b - c;
    const vector< 3, T > ba = a - b;

    vector< 4, T > plane = cb.cross( ba );
    plane.normalize();
    plane.w() = -plane.x() * a.x() - plane.y() * a.y() - plane.z() * a.z();
    return plane;
}

template< size_t M, typename T >
vector< M, T >::vector( const T& _a )
{
    for( iterator it = begin(), it_end = end(); it != it_end; ++it )
    {
        *it = _a;
    }
}

template< size_t M, typename T >
vector< M, T >::vector( const T& _x, const T& _y )
{
    array[ 0 ] = _x;
    array[ 1 ] = _y;
}


template< size_t M, typename T >
vector< M, T >::vector( const T& _x, const T& _y, const T& _z )
{
    array[ 0 ] = _x;
    array[ 1 ] = _y;
    array[ 2 ] = _z;
}



template< size_t M, typename T >
vector< M, T >::vector( const T& _x, const T& _y, const T& _z, const T& _w )
{
    array[ 0 ] = _x;
    array[ 1 ] = _y;
    array[ 2 ] = _z;
    array[ 3 ] = _w;

}


template< size_t M, typename T >
vector< M, T >::vector( const T* values )
{
    memcpy( array, values, M * sizeof( T ));
}

#ifdef __OSG_MATH
template< size_t M, typename T >
template< typename OSGVEC3 >
vector< M, T >::vector( const OSGVEC3& from,
                        typename enable_if< M == 3, OSGVEC3 >::type* )
{
    array[ 0 ] = from.x();
    array[ 1 ] = from.y();
    array[ 2 ] = from.z();
}
#endif

#ifndef SWIG
template< size_t M, typename T >
// initializes the first M-1 values from vector_, the last from last_
vector< M, T >::vector( const vector< M-1, T >& vector_, T last_ )
{
    typename vector< M-1, T >::const_iterator
        it = vector_.begin(), it_end = vector_.end();

    iterator my_it = begin();

    for( ; it != it_end; ++it, ++my_it )
    {
        (*my_it) = *it;
    }
    (*my_it) = last_;
}
#endif



// to-homogenous-coordinates ctor
template< size_t M, typename T >
template< size_t N >
vector< M, T >::vector( const vector< N, T >& source_,
                        typename enable_if< N == M - 1 >::type* )
{
    (*this) = source_;
}




// from-homogenous-coordinates ctor
template< size_t M, typename T >
template< size_t N >
vector< M, T >::vector( const vector< N, T >& source_,
                        typename enable_if< N == M + 1 >::type* )
{
    (*this) = source_;
}


template< size_t M, typename T >
template< typename U >
vector< M, T >::vector( const vector< M, U >& source_ )
{
    (*this) = source_;
}



template< size_t M, typename T >
void
vector< M, T >::set( T _a )
{
    for( iterator it = begin(), it_end = end(); it != it_end; ++it )
    {
        *it = _a;
    }
}


#ifndef SWIG
template< size_t M, typename T >
void
vector< M, T >::set( const vector< M-1, T >& v, T _a )
{
    memcpy( array, v.array, sizeof( T ) * (M-1) );
    at( M-1 ) = _a;
}
#endif

template< size_t M, typename T >
template< size_t N >
void
vector< M, T >::set( const vector< N, T >& v )
{
    size_t minimum = M;
    if (N < M) minimum = N;
    memcpy( array, v.array, sizeof( T ) * minimum );
}

template< size_t M, typename T >
void
vector< M, T >::set( T _x, T _y )
{
    array[ 0 ] = _x;
    array[ 1 ] = _y;
}


template< size_t M, typename T >
void
vector< M, T >::set( T _x, T _y, T _z )
{
    array[ 0 ] = _x;
    array[ 1 ] = _y;
    array[ 2 ] = _z;
}



template< size_t M, typename T >
void
vector< M, T >::set( T _x, T _y, T _z, T _w )
{
    array[ 0 ] = _x;
    array[ 1 ] = _y;
    array[ 2 ] = _z;
    array[ 3 ] = _w;
}


template< size_t M, typename T >
inline T&
vector< M, T >::operator()( size_t index )
{
    return at( index );
}



template< size_t M, typename T >
inline const T&
vector< M, T >::operator()( size_t index ) const
{
    return at( index );
}



template< size_t M, typename T >
inline T&
vector< M, T >::at( size_t index )
{
    #ifdef VMMLIB_SAFE_ACCESSORS
    if ( index >= M )
    {
        VMMLIB_ERROR( "at() - index out of bounds", VMMLIB_HERE );
    }
    #endif
    return array[ index ];
}



template< size_t M, typename T >
inline const T&
vector< M, T >::at( size_t index ) const
{
    #ifdef VMMLIB_SAFE_ACCESSORS
    if ( index >= M )
    {
        VMMLIB_ERROR( "at() - index out of bounds", VMMLIB_HERE );
    }
    #endif
    return array[ index ];
}


#ifndef VMMLIB_NO_CONVERSION_OPERATORS

template< size_t M, typename T >
vector< M, T >::operator T*()
{
    return array;
}



template< size_t M, typename T >
vector< M, T >::operator const T*() const
{
    return array;
}
#else

template< size_t M, typename T >
T&
vector< M, T >::operator[]( size_t index )
{
    return at( index );
}

template< size_t M, typename T >
const T&
vector< M, T >::operator[]( size_t index ) const
{
    return at( index );
}


#endif


#if 0
template< size_t M, typename T >
inline T&
vector< M, T >::operator[]( size_t index )
{
    return at( index );
}



template< size_t M, typename T >
inline const T&
vector< M, T >::operator[]( size_t index ) const
{
    return at( index );
}
#endif


template< size_t M, typename T >
vector< M, T >
vector< M, T >::operator*( const vector< M, T >& other ) const
{
    vector< M, T > result;
    for( size_t index = 0; index < M; ++index )
    {
        result.at( index ) = at( index ) * other.at( index );
    }
    return result;
}



template< size_t M, typename T >
vector< M, T >
vector< M, T >::operator/( const vector< M, T >& other ) const
{
    vector< M, T > result;
    for( size_t index = 0; index < M; ++index )
    {
        result.at( index ) = at( index ) / other.at( index );
    }
    return result;
}



template< size_t M, typename T >
vector< M, T >
vector< M, T >::operator+( const vector< M, T >& other ) const
{
    vector< M, T > result;
    for( size_t index = 0; index < M; ++index )
    {
        result.at( index ) = at( index ) + other.at( index );
    }
    return result;
}



template< size_t M, typename T >
vector< M, T >
vector< M, T >::operator-( const vector< M, T >& other ) const
{
    vector< M, T > result;
    for( size_t index = 0; index < M; ++index )
    {
        result.at( index ) = at( index ) - other.at( index );
    }
    return result;
}




template< size_t M, typename T >
void
vector< M, T >::operator*=( const vector< M, T >& other )
{
    for( size_t index = 0; index < M; ++index )
    {
        at( index ) *= other.at( index );
    }
}



template< size_t M, typename T >
void
vector< M, T >::operator/=( const vector< M, T >& other )
{
    for( size_t index = 0; index < M; ++index )
    {
        at( index ) /= other.at( index );
    }
}



template< size_t M, typename T >
void
vector< M, T >::operator+=( const vector< M, T >& other )
{
    for( size_t index = 0; index < M; ++index )
    {
        at( index ) += other.at( index );
    }
}



template< size_t M, typename T >
void
vector< M, T >::operator-=( const vector< M, T >& other )
{
    for( size_t index = 0; index < M; ++index )
    {
        at( index ) -= other.at( index );
    }
}



template< size_t M, typename T >
vector< M, T >
vector< M, T >::operator*( const T other ) const
{
    vector< M, T > result;
    for( size_t index = 0; index < M; ++index )
    {
        result.at( index ) = at( index ) * other;
    }
    return result;
}



template< size_t M, typename T >
vector< M, T >
vector< M, T >::operator/( const T other ) const
{
    vector< M, T > result;
    for( size_t index = 0; index < M; ++index )
    {
        result.at( index ) = at( index ) / other;
    }
    return result;
}



template< size_t M, typename T >
vector< M, T >
vector< M, T >::operator+( const T other ) const
{
    vector< M, T > result;
    for( size_t index = 0; index < M; ++index )
    {
        result.at( index ) = at( index ) + other;
    }
    return result;
}



template< size_t M, typename T >
vector< M, T >
vector< M, T >::operator-( const T other ) const
{
    vector< M, T > result;
    for( size_t index = 0; index < M; ++index )
    {
        result.at( index ) = at( index ) - other;
    }
    return result;
}




template< size_t M, typename T >
void
vector< M, T >::operator*=( const T other )
{
    for( size_t index = 0; index < M; ++index )
    {
        at( index ) *= other;
    }
}



template< size_t M, typename T >
void
vector< M, T >::operator/=( const T other )
{
    for( size_t index = 0; index < M; ++index )
    {
        at( index ) /= other;
    }
}



template< size_t M, typename T >
void
vector< M, T >::operator+=( const T other )
{
    for( size_t index = 0; index < M; ++index )
    {
        at( index ) += other;
    }
}



template< size_t M, typename T >
void
vector< M, T >::operator-=( const T other )
{
    for( size_t index = 0; index < M; ++index )
    {
        at( index ) -= other;
    }
}



template< size_t M, typename T >
vector< M, T >
vector< M, T >::operator-() const
{
    vector< M, T > v( *this );
    return v.negate();
}



template< size_t M, typename T >
const vector< M, T >&
vector< M, T >::negate()
{
    for( size_t index = 0; index < M; ++index )
    {
        array[ index ] = -array[ index ];
    }
    return *this;
}



template< size_t M, typename T >
inline T&
vector< M, T >::x()
{
    return array[ 0 ];
}



template< size_t M, typename T >
inline T&
vector< M, T >::y()
{
    return array[ 1 ];
}



template< size_t M, typename T >
inline T&
vector< M, T >::z()
{
    return array[ 2 ];
}



template< size_t M, typename T >
inline T&
vector< M, T >::w()
{
    return array[ 3 ];
}



template< size_t M, typename T >
inline const T&
vector< M, T >::x() const
{
    return array[ 0 ];
}



template< size_t M, typename T >
inline const T&
vector< M, T >::y() const
{
    return array[ 1 ];
}



template< size_t M, typename T >
inline const T&
vector< M, T >::z() const
{
    return array[ 2 ];
}



template< size_t M, typename T >
inline const T&
vector< M, T >::w() const
{
    return array[ 3 ];
}


template< size_t M, typename T >
inline T&
vector< M, T >::r()
{
    return array[ 0 ];
}



template< size_t M, typename T >
inline T&
vector< M, T >::g()
{
    return array[ 1 ];
}



template< size_t M, typename T >
inline T&
vector< M, T >::b()
{
    return array[ 2 ];
}



template< size_t M, typename T >
inline T&
vector< M, T >::a()
{
    return array[ 3 ];
}



template< size_t M, typename T >
inline const T&
vector< M, T >::r() const
{
    return array[ 0 ];
}



template< size_t M, typename T >
inline const T&
vector< M, T >::g() const
{
    return array[ 1 ];
}



template< size_t M, typename T >
inline const T&
vector< M, T >::b() const
{
    return array[ 2 ];
}



template< size_t M, typename T >
inline const T&
vector< M, T >::a() const
{
    return array[ 3 ];
}

// result = vec1.cross( vec2 ) => result = vec1 x vec2
template< size_t M, typename T >
template< typename TT >
inline vector< M, T > vector< M, T >::cross( const vector< M, TT >& rhs,
                                 typename enable_if< M == 3, TT >::type* ) const
{
    vector< M, T > result;
    result.cross( *this, rhs );
    return result;
}



// result.cross( vec1, vec2 ) => (this) = vec1 x vec2
template< size_t M, typename T >
template< typename TT >
void vector< M, T >::cross( const vector< M, TT >& aa,
                            const vector< M, TT >& bb,
                            typename enable_if< M == 3, TT >::type* )
{
    array[ 0 ] = aa.y() * bb.z() - aa.z() * bb.y();
    array[ 1 ] = aa.z() * bb.x() - aa.x() * bb.z();
    array[ 2 ] = aa.x() * bb.y() - aa.y() * bb.x();
}



template< size_t M, typename T >
inline T vector< M, T >::dot( const vector< M, T >& other ) const
{
    T tmp = 0.0;
    for( size_t index = 0; index < M; ++index )
    {
        tmp += at( index ) * other.at( index );
    }
    return tmp;
}


template< size_t M, typename T >
inline T vector< M, T >::normalize()
{
    const T len = length();

    if ( len == 0 )
        return 0;

    const T tmp = 1.0 / len;
    (*this) *= tmp;
    return len;
}

template< size_t M, typename T >
inline T vector< M, T >::length() const
{
    return sqrt( squared_length() );
}

template< size_t M, typename T >
inline T vector< M, T >::squared_length() const
{
    T _squared_length = 0.0;
    for( const_iterator it = begin(), it_end = end(); it != it_end; ++it )
        _squared_length += (*it) * (*it);

    return _squared_length;
}



template< size_t M, typename T >
inline T
vector< M, T >::distance( const vector< M, T >& other_vector_ ) const
{
    return sqrt( squared_distance( other_vector_ ) );
}



template< size_t M, typename T >
inline T
vector< M, T >::squared_distance( const vector< M, T >& other_vector_ ) const
{
    vector< M, T > tmp( *this );
    tmp -= other_vector_;
    return tmp.squared_length();
}



template< size_t M, typename T >
void
vector< M, T >::compute_normal(
    const vector< M, T >& aa,
    const vector< M, T >& bb,
    const vector< M, T >& cc
    )
{
    vector< M, T > u,v;
    // right hand system, CCW triangle
    u = bb - aa;
    v = cc - aa;
    cross( u, v );
    normalize();
}



template< size_t M, typename T >
vector< M, T >
vector< M, T >::compute_normal( const vector< M, T >& bb,
                                const vector< M, T >& cc ) const
{
    vector< M, T > tmp;
    tmp.compute_normal( *this, bb, cc);
    return tmp;
}

template< size_t M, typename T >
template< typename TT >
vector< 3, T > vector< M, T >::rotate( const T theta, vector< M, TT > axis,
            typename enable_if< M == 3, TT >::type* ) const
{
    axis.normalize();

    const T costheta = cos( theta );
    const T sintheta = sin( theta );

    return vector< 3, T >(
        (costheta + ( 1.0f - costheta ) * axis.x() * axis.x() ) * x()    +
        (( 1 - costheta ) * axis.x() * axis.y() - axis.z() * sintheta ) * y() +
        (( 1 - costheta ) * axis.x() * axis.z() + axis.y() * sintheta ) * z(),

        (( 1 - costheta ) * axis.x() * axis.y() + axis.z() * sintheta ) * x() +
        ( costheta + ( 1 - costheta ) * axis.y() * axis.y() ) * y() +
        (( 1 - costheta ) * axis.y() * axis.z() - axis.x() * sintheta ) * z(),

        (( 1 - costheta ) * axis.x() * axis.z() - axis.y() * sintheta ) * x() +
        (( 1 - costheta ) * axis.y() * axis.z() + axis.x() * sintheta ) * y() +
        ( costheta + ( 1 - costheta ) * axis.z() * axis.z() ) * z() );
}


// sphere layout: center xyz, radius w
template< size_t M, typename T >
template< typename TT >
inline vector< 3, T >
vector< M, T >::
project_point_onto_sphere( const vector< 3, TT >& point,
    typename enable_if< M == 4, TT >::type* ) const
{
    const vector< 3, T >& _center = get_sub_vector< 3 >( 0 );

    vector< 3, T > projected_point( point );
    projected_point -= _center;
    projected_point.normalize();
    projected_point *= w();
    return _center + projected_point;
}



// sphere layout: center xyz, radius w
template< size_t M, typename T >
template< typename TT >
inline T
vector< M, T >::
distance_to_sphere( const vector< 3, TT >& point,
    typename enable_if< M == 4, TT >::type* ) const
{
    const vector< 3, T >& center_ = get_sub_vector< 3 >( 0 );
    return ( point - center_ ).length() - w();
}

template< size_t M, typename T >
template< size_t N >
void
vector< M, T >::get_sub_vector( vector< N, T >& sub_v, size_t offset,
                               typename enable_if< M >= N >::type* )
{
    assert( offset <= M - N );
    sub_v = reinterpret_cast< vector< N, T >& >( *( begin() + offset ) );
}



template< size_t M, typename T >
template< size_t N >
inline vector< N, T >&
vector< M, T >::get_sub_vector( size_t offset,
    typename enable_if< M >= N >::type* )
{
    assert( offset <= M - N );
    return reinterpret_cast< vector< N, T >& >( *( begin() + offset ) );
}



template< size_t M, typename T >
template< size_t N >
inline const vector< N, T >&
vector< M, T >::get_sub_vector( size_t offset,
    typename enable_if< M >= N >::type* ) const
{
    assert( offset <= M - N );
    return reinterpret_cast< const vector< N, T >& >( *( begin() + offset ) );
}


// plane: normal xyz, distance w
template< size_t M, typename T > template< typename TT >
inline T vector< M, T >::distance_to_plane( const vector< 3, TT >& point,
    typename enable_if< M == 4, TT >::type* ) const
{
    const vector< 3, T >& normal = get_sub_vector< 3 >( 0 );
    return normal.dot( point ) + w();
}



// plane: normal xyz, distance w
template< size_t M, typename T >
template< typename TT >
vector< 3, T >
vector< M, T >::project_point_onto_plane( const vector< 3, TT >& point,
    typename enable_if< M == 4, TT >::type* ) const
{
    const vector< 3, T >& normal = get_sub_vector< 3 >( 0 );
    return point - ( normal * distance_to_plane( point ) );
}



template< size_t M, typename T >
bool
vector< M, T >::operator==( const vector< M, T >& other ) const
{
    bool is_ok = true;
    for( size_t index = 0; is_ok && index < M; ++index )
    {
        is_ok = at( index ) == other.at( index );
    }
    return is_ok;
}


template< size_t M, typename T >
bool
vector< M, T >::operator!=( const vector< M, T >& other ) const
{
    return ! this->operator==( other );
}


template< size_t M, typename T >
bool
vector< M, T >::
equals( const vector< M, T >& other, T tolerance ) const
{
    bool is_ok = true;
    for( size_t index = 0; is_ok && index < M; ++index )
    {
        is_ok = fabs( at( index ) - other( index ) ) < tolerance;
    }
    return is_ok;

}


template< size_t M, typename T >
bool
vector< M, T >::operator<( const vector< M, T >& other ) const
{
    for(size_t index = 0; index < M; ++index )
    {
        if (at( index ) < other.at( index )) return true;
        if (other.at( index ) < at( index )) return false;
    }
    return false;
}


// to-homogenous-coordinates assignment operator
// non-chainable because of sfinae
template< size_t M, typename T >
template< size_t N >
typename enable_if< N == M - 1 >::type*
vector< M, T >::
operator=( const vector< N, T >& source_ )
{
    std::copy( source_.begin(), source_.end(), begin() );
    at( M - 1 ) = static_cast< T >( 1.0 );
    return 0;
}


// from-homogenous-coordinates assignment operator
// non-chainable because of sfinae
template< size_t M, typename T >
template< size_t N >
typename enable_if< N == M + 1 >::type*
vector< M, T >::
operator=( const vector< N, T >& source_ )
{
    const T w_reci = static_cast< T >( 1.0 ) / source_( M );
    iterator it = begin(), it_end = end();
    for( size_t index = 0; it != it_end; ++it, ++index )
    {
        *it = source_( index ) * w_reci;
    }
    return 0;
}


template< size_t M, typename T >
const vector< M, T >&
vector< M, T >::operator=( const T* c_array )
{
    iter_set( c_array, c_array + M );
    return *this;
}



template< size_t M, typename T >
T
vector< M, T >::operator=( T filler_value )
{
    for( size_t index = 0; index < M; ++index )
    {
        at( index ) = filler_value;
    }
    return filler_value;
}




template< size_t M, typename T >
const vector< M, T >&
vector< M, T >::operator=( const vector< M, T >& other )
{
    memcpy( array, other.array, M * sizeof( T ) );
    return *this;
}



// returns void to avoid 'silent' loss of precision when chaining
template< size_t M, typename T >
template< typename U >
void
vector< M, T >::operator=( const vector< M, U >& source_ )
{
    typedef typename vector< M, U >::const_iterator u_c_iter;
    u_c_iter it = source_.begin(), it_end = source_.end();
    for( iterator my_it = begin(); it != it_end; ++it, ++my_it )
    {
        *my_it = static_cast< T >( *it );
    }
}



template< size_t M, typename T >
template< typename input_iterator_t >
void
vector< M, T >::iter_set( input_iterator_t begin_, input_iterator_t end_ )
{
    input_iterator_t in_it = begin_;
    iterator it = begin(), it_end = end();
    for( ; it != it_end && in_it != end_; ++it, ++in_it )
    {
        (*it) = static_cast< T >( *in_it );
    }

}

template< size_t M, typename T >
void vector< M, T >::clamp( const T& min, const T& max )
{
    for( size_t i = 0; i < M; ++i )
    {
        if( array[i] < min )
            array[i] = min;
        if( array[i] > max )
            array[i] = max;
    }
}



template< size_t M, typename T >
template< typename TT >
void
vector< M, T >::scale_to( vector< M, TT >& result_,
    T min_value, T max_value ) const
{
    T range       = max_value-min_value;
    T half_range  = range * 0.5;
    T scale       = ( 1.0 / range ) * static_cast< T >( std::numeric_limits< TT >::max() );

    for( size_t index = 0; index < M; ++index )
    {
        result_.at( index )
            = static_cast< TT >( ( at( index ) + half_range ) * scale );
    }

}



template< size_t M, typename T >
inline size_t
vector< M, T >::size()
{
    return M;
}



template< size_t M, typename T >
size_t
vector< M, T >::find_min_index() const
{
    return std::min_element( begin(), end() ) - begin();
}



template< size_t M, typename T >
size_t
vector< M, T >::find_max_index() const
{
    return std::max_element( begin(), end() ) - begin();
}



template< size_t M, typename T >
size_t
vector< M, T >::find_abs_min_index() const
{
    return std::min_element( begin(), end(), vmml::math::abs_less< T >() ) - begin();
}



template< size_t M, typename T >
size_t
vector< M, T >::find_abs_max_index() const
{
    return std::max_element( begin(), end(), vmml::math::abs_greater< T >() ) - begin();
}



template< size_t M, typename T >
T&
vector< M, T >::find_min()
{
    return *std::min_element( begin(), end() );
}



template< size_t M, typename T >
const T&
vector< M, T >::find_min() const
{
    return *std::min_element( begin(), end() );
}



template< size_t M, typename T >
T&
vector< M, T >::find_max()
{
    return *std::max_element( begin(), end() );
}



template< size_t M, typename T >
const T&
vector< M, T >::find_max() const
{
    return *std::max_element( begin(), end() );
}


template< size_t M, typename T >
inline typename vector< M, T >::iterator
vector< M, T >::begin()
{
    return array;
}


template< size_t M, typename T >
inline typename vector< M, T >::iterator
vector< M, T >::end()
{
    return array + M; ;
}


template< size_t M, typename T >
inline typename vector< M, T >::const_iterator
vector< M, T >::begin() const
{
    return array;
}


template< size_t M, typename T >
inline typename vector< M, T >::const_iterator
vector< M, T >::end() const
{
    return array + M; ;
}



template< size_t M, typename T >
inline typename vector< M, T >::reverse_iterator
vector< M, T >::rbegin()
{
    return array + M - 1;
}


template< size_t M, typename T >
inline typename vector< M, T >::reverse_iterator
vector< M, T >::rend()
{
    return array - 1;
}


template< size_t M, typename T >
inline typename vector< M, T >::const_reverse_iterator
vector< M, T >::rbegin() const
{
    return array + M - 1;
}


template< size_t M, typename T >
inline typename vector< M, T >::const_reverse_iterator
vector< M, T >::rend() const
{
    return array - 1;
}



template< size_t M, typename T >
bool
vector< M, T >::is_unit_vector() const
{
    const_iterator it = begin(), it_end = end();
    bool one = false;
    for( ; it != it_end; ++it )
    {
        if ( *it == 1.0 )
        {
            if ( one )
                return false;
            one = true;
        }
        else if ( *it != 0.0 )
        {
            return false;
        }
    }
    return one;
}




template< size_t M, typename T >
void
vector< M, T >::perturb( T perturbation )
{
    for( iterator it = begin(), it_end = end(); it != it_end; ++it )
    {
        (*it) += ( rand() & 1u ) ? perturbation : -perturbation;
    }

}

template< size_t M, typename T >
void
vector< M, T >::sqrt_elementwise()
{
    for( iterator it = begin(), it_end = end(); it != it_end; ++it )
    {
        (*it) = sqrt(*it);
    }
}



template< size_t M, typename T >
void
vector< M, T >::reciprocal()
{
    for( iterator it = begin(), it_end = end(); it != it_end; ++it )
    {
        (*it) = static_cast< T >( 1.0 ) / (*it);
    }
}



template< size_t M, typename T >
void
vector< M, T >::reciprocal_safe()
{
    for( iterator it = begin(), it_end = end(); it != it_end; ++it )
    {
        T& v = *it;

        if ( v == static_cast< T >( 0 ) )
            v = std::numeric_limits< T >::max();
        else
            v = static_cast< T >( 1.0 ) / v;
    }
}



template< size_t M, typename T >
template< typename TT >
void
vector< M, T >::cast_from( const vector< M, TT >& other )
{
    typedef vmml::vector< M, TT > vector_tt_type ;
    typedef typename vector_tt_type::const_iterator tt_const_iterator;

    iterator it = begin(), it_end = end();
    tt_const_iterator other_it = other.begin();
    for( ; it != it_end; ++it, ++other_it )
    {
        *it = static_cast< T >( *other_it );
    }
}

template< size_t M, typename T >
size_t
vector< M, T >::nnz() const
{
    size_t counter = 0;

    const_iterator  it = begin(),
    it_end = end();
    for( ; it != it_end; ++it)
    {
        if ( *it != 0 ) {
            ++counter;
        }
    }

    return counter;
}


template< size_t M, typename T >
double
vector< M, T >::norm( ) const
{
    double norm_v = 0.0;

    const_iterator it = begin(), it_end = end();
    for( ; it != it_end; ++it )
    {
        norm_v += *it * *it;
    }

    return sqrt(norm_v);
}

template< size_t M, typename T >
void
vector< M, T >::set_random( int seed )
{
    if ( seed >= 0 )
        srand( seed );

    double fillValue = 0.0f;
    for( size_t i = 0; i < M; ++i )
    {
        fillValue = rand();
        fillValue /= RAND_MAX;
        at( i ) = -1.0 + 2.0 * static_cast< double >( fillValue )  ;
    }
}


} // namespace vmml

#endif<|MERGE_RESOLUTION|>--- conflicted
+++ resolved
@@ -237,19 +237,11 @@
     // vector<> normalize( const vector<> );
     inline T normalize();
 
-<<<<<<< HEAD
-    //sets all matrix values with random values
-    //remember to set srand( seed );
-    //if seed is set to -1, srand( seed ) was set outside set_random
-    //otherwise srand( seed ) will be called with the given seed
-    void set_random( int seed = -1 );
-=======
 	//sets all vector components to random values
 	//remember to set srand( seed );
 	//if seed is set to -1, srand( seed ) was set outside set_random
 	//otherwise srand( seed ) will be called with the given seed
 	void set_random( int seed = -1 );
->>>>>>> 27cadf51
 
     inline T length() const;
     inline T squared_length() const;
