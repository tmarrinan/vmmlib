/*
 * VMMLib - Tensor Classes
 *
 * @author David Klaper
 * @author Susanne Suter
 * @author Jonas Boesch
 *
 * a tensor is a generalization of a multidimensional array
 * a tensor4 is a tensor data structure with four modes I1, I2, I3 and I4
 */

#ifndef __VMML__TENSOR4__HPP__
#define __VMML__TENSOR4__HPP__

#include <fstream>   // file I/O
#include <vmmlib/enable_if.hpp>
#include "tensor3.hpp"
#include "tensor4_iterator.hpp"


namespace vmml
{
<<<<<<< HEAD
	
	// tensor with four modes, containing a series I4 x tensor4 as (I3 of I1 x I2 vmml matrices)
	//I1 is number of rows, I2 is number of columns and I3 is number of tubes, I4 is number of tensor4s
	
	template< size_t I1, size_t I2, size_t I3, size_t I4, typename T = float >
	class tensor4
	{
	public:
		typedef T                                       value_type;
		typedef T*                                      pointer;
		typedef T&                                      reference;
		
		typedef tensor3< I1, I2, I3, T> tensor3_t;
		
        typedef matrix< I1, I2*I3*I4, T > mode1_unfolding_type;
        typedef matrix< I2, I1*I3*I4, T > mode2_unfolding_type;
        typedef matrix< I3, I1*I2*I4, T > mode3_unfolding_type;
        typedef matrix< I4, I1*I2*I3, T > mode4_unfolding_type;
        
        typedef typename vmml::tensor4_iterator< tensor4< I1, I2, I3, I4, T > > iterator;
        
		//TODO: accessors to tensor3 (along all modes)
        
                // Average all values along 1 axis
		tensor3_t& average_I4(tensor3_t& t3) const;
        
		inline void get_tensor3( const size_t i4_, tensor3_t& t3_data_ ) const;
		
		inline tensor3_t& get_tensor3( size_t i4_ );
		inline const tensor3_t& get_tensor3( size_t i4_ ) const;
		
		static const size_t ROWS	       = I1;
		static const size_t COLS	       = I2;
		static const size_t SLICES	       = I3;
		static const size_t T3S			   = I4;
		static const size_t MATRIX_SIZE    = I1 * I2;
		static const size_t T3_SIZE        = I1 * I2 * I3;
		static const size_t SIZE           = I1 * I2 * I3 * I4;
		
		static size_t get_array_size_in_bytes();
		
	        // WARNING: dangerous. Use before destruction if you want to prevent
		// a delete call for the assigned T* _array in the destructor.
		void clear_array_pointer();
		
        void mode1_unfolding_fwd(mode1_unfolding_type& unfolding) const;
        void mode2_unfolding_fwd(mode2_unfolding_type& unfolding) const;
        void mode3_unfolding_fwd(mode3_unfolding_type& unfolding) const;
        void mode4_unfolding_fwd(mode4_unfolding_type& unfolding) const;
        
		// accessors
		inline T& operator()( size_t i1, size_t i2, size_t i3, size_t i4 ); 
		inline const T& operator()( size_t i1, size_t i2, size_t i3, size_t i4 ) const;  
		
		inline T& at( size_t i1, size_t i2, size_t i3, size_t i4 ); 
		inline const T& at( size_t i1, size_t i2, size_t i3, size_t i4 ) const;  
		
		iterator begin();
        iterator end();
        
		// ctors
		tensor4();
		
		explicit tensor4(void* memory) ;
		
		tensor4( const tensor4& source );  
		
		template< typename U >
		tensor4( const tensor4< I1, I2, I3, I4, U >& source_ );  
		
		template< size_t J1, size_t J2, size_t J3, size_t J4 >
		tensor4( const tensor4< J1, J2, J3, J4, T >& source_ );  
		
		~tensor4();
		
		size_t size() const; // return I1 * I2 * I3 * I4;    
		
		// sets all elements to fill_value
		void operator=( T fill_value );
		void fill( T fill_value ); //special case of set method (all values are set to the same value!)  
		
		//sets all tensor values with random values
		//if seed is negative, srand( seed ) should have been set outside fill_random
		//if seed is 0 or greater srand( seed ) will be called with the given seed
		void fill_random( int seed = -1 );  
		void fill_random_signed( int seed = -1 ); 
		void fill_increasing_values( ); 
		
		const tensor4& operator=( const tensor4& source_ );
		
		
		// note: this function copies elements until either the matrix is full or
		// the iterator equals end_.
		template< typename input_iterator_t >
		void set( input_iterator_t begin_, input_iterator_t end_,
				 bool row_major_layout = true );
		void zero(); 
		
		T get_min() const;
		T get_max() const;
		T get_abs_min() const;
		T get_abs_max() const;
		
		//returns number of non-zeros
		size_t nnz() const;
		size_t nnz( const T& threshold_ ) const;
		void threshold( const T& threshold_value_ );
		
		//error computation
		double frobenius_norm() const;
		double frobenius_norm( const tensor4< I1, I2, I3, I4, T >& other ) const;
		double avg_frobenius_norm() const;
		double mse( const tensor4< I1, I2, I3, I4, T >& other ) const; // mean-squared error
		double rmse( const tensor4< I1, I2, I3, I4, T >& other ) const; //root mean-squared error
		double compute_psnr( const tensor4< I1, I2, I3, I4, T >& other, const T& max_value_ ) const; //peak signal-to-noise ratio
		void mean( T& mean_ ) const;
		double mean() const;
		double variance() const;
		double stdev() const;
		
		template< typename TT >
		void cast_from( const tensor4< I1, I2, I3, I4, TT >& other ); 
		
		template< size_t J1, size_t J2, size_t  J3, size_t J4, typename TT >
		void cast_from( const tensor4< J1, J2, J3, J4, TT >& other, const long& slice_idx_start_ = 0 ); 
		
		
		template< typename TT >
		void float_t_to_uint_t( const tensor4< I1, I2, I3, I4, TT >& other ); 
		
	        //check if corresponding tensor values are equal or not
		bool operator==( const tensor4& other ) const; 
		bool operator!=( const tensor4& other ) const; 
		
		// due to limited precision, two 'idential' tensor4 might seem different.
		// this function allows to specify a tolerance when comparing matrices.
		bool equals( const tensor4& other, T tolerance ) const;
		// this version takes a comparison functor to compare the components of
		// the two tensor4 data structures
		template< typename compare_t >
		bool equals( const tensor4& other, compare_t& cmp ) const;
		
		
		inline tensor4 operator+( T scalar ) const; 
		inline tensor4 operator-( T scalar ) const; 
		
		void operator+=( T scalar ); 
		void operator-=( T scalar ); 
		
		inline tensor4 operator+( const tensor4& other ) const; 
		inline tensor4 operator-( const tensor4& other ) const; 
		
		template< size_t J1, size_t J2, size_t J3, size_t J4 >
		typename enable_if< J1 < I1 && J2 < I2 && J3 < I3 && J4 < I4 >::type*
		operator+=( const tensor4< J1, J2, J3, J4, T>& other ); 
		
		void operator+=( const tensor4& other );
		void operator-=( const tensor4& other );
		
		//
		// tensor4-scalar operations / scaling
		//
		tensor4 operator*( T scalar ); 
		void operator*=( T scalar ); 
		
		tensor4 operator/( T scalar ); 
		void operator/=( T scalar );
		
		
		inline tensor4< I1, I2, I3, I4, T > operator-() const; 
		tensor4< I1, I2, I3, I4, T > negate() const; 
		
		friend std::ostream& operator << ( std::ostream& os, const tensor4< I1, I2, I3, I4, T >& t4 ) 
		{
			//FIXME: to this directly with tensors
			//sth like:
			//os << t4.get_tensor3( i ) << " xxx " << std::endl;
			for(size_t i4 = 0; i4 < I4; ++i4)
			{
				for(size_t i3 = 0; i3 < I3; ++i3)
				{
					for(size_t i1 = 0; i1 < I1; ++i1)
					{
						os << "(";
						
						for(size_t i2 = 0; i2 < I2; ++i2)
						{
							if (i2 == (I2 - 1) )
							{
								os << int(t4.at( i1, i2, i3, i4 )) ;
							} else {
								os << int(t4.at( i1, i2, i3, i4 )) << ", " ;
							}
							
						}
						os << ")" << std::endl;
					}
					if ( i3 < (I3 -1 ))
					{
						os << " *** " << std::endl;
					}
				}
				if ( i4 + 1 < I4 )
				{
					os << "---- " << std::endl;
				}
			}
			return os;
		}
		
		
		// static members
		static void     tensor4_allocate_data( T*& array_ );
		static void     tensor4_deallocate_data( T*& array_ );
		
		static const tensor4< I1, I2, I3, I4, T > ZERO;
		
		T*          get_array_ptr();
		const T*    get_array_ptr() const;
		
		// computes the array index for direct access
		inline size_t compute_index( size_t i1, size_t i2, size_t i3, size_t i4 ) const;
		
		
	protected:
		tensor3_t&                   _get_tensor3( size_t index_ );
		const tensor3_t&             _get_tensor3( size_t index_ ) const;
		
		T*   _array;
		
		}; // class tensor4
		
=======

    // tensor with four modes, containing a series I4 x tensor4 as (I3 of I1 x
    // I2 vmml matrices). I1 is number of rows, I2 is number of columns and I3
    // is number of tubes, I4 is number of tensor4s

    template< size_t I1, size_t I2, size_t I3, size_t I4, typename T = float >
    class tensor4
    {
    public:
        typedef T                                       value_type;
        typedef T*                                      pointer;
        typedef T&                                      reference;

        typedef tensor3< I1, I2, I3, T> tensor3_t;

        //TODO: maybe tensor4 iterator
        //TODO: unfolding along all modes
        //TODO: accessors to tensor3 (along all modes)

                // Average all values along 1 axis
        tensor3_t& average_I4(tensor3_t& t3) const;

        inline void get_tensor3( const size_t i4_, tensor3_t& t3_data_ ) const;

        inline tensor3_t& get_tensor3( size_t i4_ );
        inline const tensor3_t& get_tensor3( size_t i4_ ) const;

        static const size_t ROWS           = I1;
        static const size_t COLS           = I2;
        static const size_t SLICES         = I3;
        static const size_t T3S            = I4;
        static const size_t MATRIX_SIZE    = I1 * I2;
        static const size_t T3_SIZE        = I1 * I2 * I3;
        static const size_t SIZE           = I1 * I2 * I3 * I4;

        static size_t get_array_size_in_bytes();

            // WARNING: dangerous. Use before destruction if you want to prevent
        // a delete call for the assigned T* _array in the destructor.
        void clear_array_pointer();

        // accessors
        inline T& operator()( size_t i1, size_t i2, size_t i3, size_t i4 );
        inline const T& operator()( size_t i1, size_t i2, size_t i3, size_t i4 ) const;

        inline T& at( size_t i1, size_t i2, size_t i3, size_t i4 );
        inline const T& at( size_t i1, size_t i2, size_t i3, size_t i4 ) const;


        // ctors
        tensor4();

        explicit tensor4(void* memory) ;

        tensor4( const tensor4& source );

        template< typename U >
        tensor4( const tensor4< I1, I2, I3, I4, U >& source_ );

        template< size_t J1, size_t J2, size_t J3, size_t J4 >
        tensor4( const tensor4< J1, J2, J3, J4, T >& source_ );

        ~tensor4();

        size_t size() const; // return I1 * I2 * I3 * I4;

        // sets all elements to fill_value
        void operator=( T fill_value );
        void fill( T fill_value ); //special case of set method (all values are set to the same value!)

        //sets all tensor values with random values
        //if seed is negative, srand( seed ) should have been set outside fill_random
        //if seed is 0 or greater srand( seed ) will be called with the given seed
        void fill_random( int seed = -1 );
        void fill_random_signed( int seed = -1 );
        void fill_increasing_values( );

        const tensor4& operator=( const tensor4& source_ );


        // note: this function copies elements until either the matrix is full or
        // the iterator equals end_.
        template< typename input_iterator_t >
        void set( input_iterator_t begin_, input_iterator_t end_,
                 bool row_major_layout = true );
        void zero();

        T get_min() const;
        T get_max() const;
        T get_abs_min() const;
        T get_abs_max() const;

        //returns number of non-zeros
        size_t nnz() const;
        size_t nnz( const T& threshold_ ) const;
        void threshold( const T& threshold_value_ );

        //error computation
        double frobenius_norm() const;
        double frobenius_norm( const tensor4< I1, I2, I3, I4, T >& other ) const;
        double avg_frobenius_norm() const;
        double mse( const tensor4< I1, I2, I3, I4, T >& other ) const; // mean-squared error
        double rmse( const tensor4< I1, I2, I3, I4, T >& other ) const; //root mean-squared error
        double compute_psnr( const tensor4< I1, I2, I3, I4, T >& other, const T& max_value_ ) const; //peak signal-to-noise ratio
        void mean( T& mean_ ) const;
        double mean() const;
        double variance() const;
        double stdev() const;

        template< typename TT >
        void cast_from( const tensor4< I1, I2, I3, I4, TT >& other );

        template< size_t J1, size_t J2, size_t  J3, size_t J4, typename TT >
        void cast_from( const tensor4< J1, J2, J3, J4, TT >& other, const long& slice_idx_start_ = 0 );


        template< typename TT >
        void float_t_to_uint_t( const tensor4< I1, I2, I3, I4, TT >& other );

            //check if corresponding tensor values are equal or not
        bool operator==( const tensor4& other ) const;
        bool operator!=( const tensor4& other ) const;

        // due to limited precision, two 'idential' tensor4 might seem different.
        // this function allows to specify a tolerance when comparing matrices.
        bool equals( const tensor4& other, T tolerance ) const;
        // this version takes a comparison functor to compare the components of
        // the two tensor4 data structures
        template< typename compare_t >
        bool equals( const tensor4& other, compare_t& cmp ) const;


        inline tensor4 operator+( T scalar ) const;
        inline tensor4 operator-( T scalar ) const;

        void operator+=( T scalar );
        void operator-=( T scalar );

        inline tensor4 operator+( const tensor4& other ) const;
        inline tensor4 operator-( const tensor4& other ) const;

        template< size_t J1, size_t J2, size_t J3, size_t J4 >
        typename enable_if< J1 < I1 && J2 < I2 && J3 < I3 && J4 < I4 >::type*
        operator+=( const tensor4< J1, J2, J3, J4, T>& other );

        void operator+=( const tensor4& other );
        void operator-=( const tensor4& other );

        //
        // tensor4-scalar operations / scaling
        //
        tensor4 operator*( T scalar );
        void operator*=( T scalar );

        tensor4 operator/( T scalar );
        void operator/=( T scalar );


        inline tensor4< I1, I2, I3, I4, T > operator-() const;
        tensor4< I1, I2, I3, I4, T > negate() const;

        friend std::ostream& operator << ( std::ostream& os, const tensor4< I1, I2, I3, I4, T >& t4 )
        {
            //FIXME: to this directly with tensors
            //sth like:
            //os << t4.get_tensor3( i ) << " xxx " << std::endl;
            for(size_t i4 = 0; i4 < I4; ++i4)
            {
                for(size_t i3 = 0; i3 < I3; ++i3)
                {
                    for(size_t i1 = 0; i1 < I1; ++i1)
                    {
                        os << "(";

                        for(size_t i2 = 0; i2 < I2; ++i2)
                        {
                            if (i2 == (I2 - 1) )
                            {
                                os << int(t4.at( i1, i2, i3, i4 )) ;
                            } else {
                                os << int(t4.at( i1, i2, i3, i4 )) << ", " ;
                            }

                        }
                        os << ")" << std::endl;
                    }
                    if ( i3 < (I3 -1 ))
                    {
                        os << " *** " << std::endl;
                    }
                }
                if ( i4 + 1 < I4 )
                {
                    os << "---- " << std::endl;
                }
            }
            return os;
        }


        // static members
        static void     tensor4_allocate_data( T*& array_ );
        static void     tensor4_deallocate_data( T*& array_ );

        static const tensor4< I1, I2, I3, I4, T > ZERO;

        T*          get_array_ptr();
        const T*    get_array_ptr() const;

        // computes the array index for direct access
        inline size_t compute_index( size_t i1, size_t i2, size_t i3, size_t i4 ) const;


    protected:
        tensor3_t&                   _get_tensor3( size_t index_ );
        const tensor3_t&             _get_tensor3( size_t index_ ) const;

        T*   _array;

        }; // class tensor4

>>>>>>> ad7a64ce
#define VMML_TEMPLATE_STRING    template< size_t I1, size_t I2, size_t I3, size_t I4, typename T >
#define VMML_TEMPLATE_CLASSNAME tensor4< I1, I2, I3, I4, T >



        // WARNING: make sure that memory is a pointer to a memory block of
        // sufficient size (that is, is at least get_array_size_in_bytes())
        VMML_TEMPLATE_STRING
        VMML_TEMPLATE_CLASSNAME::tensor4( void* memory )
        : _array( reinterpret_cast<T*>( memory ) )
        {
            assert( _array );
        }


        VMML_TEMPLATE_STRING
        VMML_TEMPLATE_CLASSNAME::tensor4()
        : _array()
        {
            tensor4_allocate_data( _array );
        }

        VMML_TEMPLATE_STRING
        VMML_TEMPLATE_CLASSNAME::~tensor4()
        {
            tensor4_deallocate_data( _array );
        }



        VMML_TEMPLATE_STRING
        void
        VMML_TEMPLATE_CLASSNAME::
        tensor4_allocate_data( T*& array_ )
        {
            array_ = new T[ I1 * I2 * I3 * I4];
        }

        VMML_TEMPLATE_STRING
        void
        VMML_TEMPLATE_CLASSNAME::
        tensor4_deallocate_data( T*& array_ )
        {
            if (array_)
            {
                delete[] array_;
            }
        }



        VMML_TEMPLATE_STRING
        T*
        VMML_TEMPLATE_CLASSNAME::get_array_ptr()
        {
            return _array;
        }



        VMML_TEMPLATE_STRING
        const T*
        VMML_TEMPLATE_CLASSNAME::get_array_ptr() const
        {
            return _array;
        }

        VMML_TEMPLATE_STRING
        VMML_TEMPLATE_CLASSNAME::tensor4( const tensor4& source_ )
        {
            tensor4_allocate_data( _array );
            (*this) = source_;

        }

        VMML_TEMPLATE_STRING
        template< typename U >
        VMML_TEMPLATE_CLASSNAME::tensor4( const tensor4< I1, I2, I3, I4, U >& source_ )
        {
            const U* s_array = source_.get_array_ptr();
            tensor4_allocate_data( _array );
            for (size_t index = 0; index < SIZE; ++index)
            {
                _array[ index ] = static_cast< T >( s_array[ index ] );
            }
        }

        VMML_TEMPLATE_STRING
        template< size_t J1, size_t J2, size_t J3, size_t J4 >
        VMML_TEMPLATE_CLASSNAME::tensor4( const tensor4< J1, J2, J3, J4, T >& source_ )
        {
            tensor4_allocate_data( _array );
            size_t min1 = J1 < I1 ? J1 : I1;
            size_t min2 = J2 < I2 ? J2 : I2;
            size_t min3 = J3 < I3 ? J3 : I3;
            size_t min4 = J4 < I4 ? J4 : I4;

            zero();

            for(size_t i4 = 0; i4 < min4; ++i4 )
            {
                for(size_t i3 = 0; i3 < min3; ++i3)
                {
                    for(size_t i2 = 0; i2 < min2; ++i2)
                    {
                        for(size_t i1 = 0; i1 < min1; ++i1)
                        {
                            at(i1, i2, i3, i4) = source_(i1, i2, i3, i4);
                        }
                    }
                }
            }

        }



        VMML_TEMPLATE_STRING
        size_t
        VMML_TEMPLATE_CLASSNAME::size() const
        {
            return SIZE;
        }

        VMML_TEMPLATE_STRING
        bool
        VMML_TEMPLATE_CLASSNAME::operator==( const tensor4< I1, I2, I3, I4, T >& other ) const
        {
            const T* other_array = other.get_array_ptr();
            for(size_t index = 0; index < SIZE; ++index)
            {
                if(_array[ index ] != other_array[ index] )
                {
                    return false;
                }
            }

            return true;
        }


        VMML_TEMPLATE_STRING
        bool
        VMML_TEMPLATE_CLASSNAME::operator!=( const tensor4< I1, I2, I3, I4, T >& other ) const
        {
            return ! operator==( other );
        }


        VMML_TEMPLATE_STRING
        typename VMML_TEMPLATE_CLASSNAME::tensor3_t&
        VMML_TEMPLATE_CLASSNAME::
        _get_tensor3( size_t index_ )
        {
            tensor3<I1, I2, I3, T>* tens3 = new tensor3<I1, I2, I3, T>( (void *)(_array + I1 * I2 * I3 * index_));
            return *tens3;
        }


        VMML_TEMPLATE_STRING
        const typename VMML_TEMPLATE_CLASSNAME::tensor3_t&
        VMML_TEMPLATE_CLASSNAME::
        _get_tensor3( size_t index_ ) const
        {
            const tensor3<I1, I2, I3, T>* tens3 = new tensor3<I1, I2, I3, T>( (void *)(_array + I1 * I2 * I3 * index_));
            return *tens3;
        }


        VMML_TEMPLATE_STRING
        inline void
        VMML_TEMPLATE_CLASSNAME::
        get_tensor3( const size_t i4_, tensor3_t& t3_data_ ) const
        {
#ifdef VMMLIB_SAFE_ACCESSORS
            if ( i4_ >= I4 )
                VMMLIB_ERROR( "get_tensor3() - index out of bounds.", VMMLIB_HERE );
#endif

            t3_data_ = _get_tensor3( i4_ );
        }



        VMML_TEMPLATE_STRING
        inline typename VMML_TEMPLATE_CLASSNAME::tensor3_t&
        VMML_TEMPLATE_CLASSNAME::
        get_tensor3( size_t i4_ )
        {
#ifdef VMMLIB_SAFE_ACCESSORS
            if ( i4_ >= I4 )
                VMMLIB_ERROR( "get_tensor3() - index out of bounds.", VMMLIB_HERE );
#endif
            return _get_tensor3( i4_ );
        }


        VMML_TEMPLATE_STRING
        inline const typename VMML_TEMPLATE_CLASSNAME::tensor3_t&
        VMML_TEMPLATE_CLASSNAME::
        get_tensor3( size_t i4_ ) const
        {
#ifdef VMMLIB_SAFE_ACCESSORS
            if ( i4_ >= I4 )
                VMMLIB_ERROR( "get_tensor3() - index out of bounds.", VMMLIB_HERE );
#endif
            return _get_tensor3( i4_ );
        }


        //fill
        VMML_TEMPLATE_STRING
        void VMML_TEMPLATE_CLASSNAME::fill( T fillValue )
        {
            for( size_t i4 = 0; i4 < I4; ++i4 )
            {
                for( size_t i3 = 0; i3 < I3; ++i3 )
                {
                    for( size_t i1 = 0; i1 < I1; ++i1 )
                    {
                        for( size_t i2 = 0; i2 < I2; ++i2 )
                        {
                            at(i1, i2, i3, i4) = fillValue;
                        }
                    }
                }
            }
            //FIXME:
            //_get_tensor3( i4 ).fill( fillValue );

        }


        VMML_TEMPLATE_STRING
        inline T&
        VMML_TEMPLATE_CLASSNAME::at( size_t i1, size_t i2, size_t i3, size_t i4 )
        {
#ifdef VMMLIB_SAFE_ACCESSORS
            if ( i1 >= I1 || i2 >= I2 || i3 >= I3 || i4 >= I4 )
                VMMLIB_ERROR( "at( i1, i2, i3, i4 ) - index out of bounds", VMMLIB_HERE );
#endif
            return _array[ i4 * T3_SIZE + i3 * MATRIX_SIZE + i2 * ROWS + i1 ];

        }



        VMML_TEMPLATE_STRING
        const inline T&
        VMML_TEMPLATE_CLASSNAME::at( size_t i1, size_t i2, size_t i3, size_t i4 ) const
        {
#ifdef VMMLIB_SAFE_ACCESSORS
            if ( i1 >= I1 || i2 >= I2 || i3 >= I3 || i4 >= I4 )
                VMMLIB_ERROR( "at( i1, i2, i3, i4 ) - index out of bounds", VMMLIB_HERE );
#endif
<<<<<<< HEAD
			return _array[ i4 * T3_SIZE + i3 * MATRIX_SIZE + i2 * ROWS + i1 ];
		}
		
		
		
		VMML_TEMPLATE_STRING
		inline T&
		VMML_TEMPLATE_CLASSNAME::operator()( size_t i1, size_t i2, size_t i3, size_t i4 )
		{
			return at( i1, i2, i3, i4 );
		}
		
		
		
		VMML_TEMPLATE_STRING
		const inline T&
		VMML_TEMPLATE_CLASSNAME::operator()(  size_t i1, size_t i2, size_t i3, size_t i4 ) const
		{     
			return at( i1, i2, i3, i4 );
		}
		
		/*VMML_TEMPLATE_STRING
		 void 
		 VMML_TEMPLATE_CLASSNAME::fill( T fill_value )
		 {
		 for(size_t index = 0; index < SIZE; ++index)
		 {
		 _array[ index ] = fill_value;
		 }
		 }*/
		
		VMML_TEMPLATE_STRING
		void 
		VMML_TEMPLATE_CLASSNAME::operator=( T fill_value )
		{
			fill( fill_value );
		}
		
        VMML_TEMPLATE_STRING
        typename VMML_TEMPLATE_CLASSNAME::iterator
        VMML_TEMPLATE_CLASSNAME::begin() {
            return iterator(*this, true);
        }

        VMML_TEMPLATE_STRING
        typename VMML_TEMPLATE_CLASSNAME::iterator
        VMML_TEMPLATE_CLASSNAME::end() {
            return iterator(*this, false);
        }
        
        VMML_TEMPLATE_STRING
        template< typename input_iterator_t >
        void
        VMML_TEMPLATE_CLASSNAME::set(input_iterator_t begin_, input_iterator_t end_, bool row_major_layout) {
            input_iterator_t it(begin_);
            if (row_major_layout) {
                for (size_t i4 = 0; i4 < I4; ++i4) {
                    for (size_t i3 = 0; i3 < I3; ++i3) {
                        for (size_t i1 = 0; i1 < I1; ++i1) {
                            for (size_t i2 = 0; i2 < I2; ++i2, ++it) {
                                if (it == end_)
                                    return;
                                at(i1, i2, i3, i4) = static_cast<T> (*it);
                            }
                        }
                    }
                }
            } else {
                VMMLIB_ERROR( "Tensor4: set() not implemented for non-row major", VMMLIB_HERE );
                // TODO
//                std::copy(it, it + (I1 * I2 * I3), begin());
            }
        }
        
        VMML_TEMPLATE_STRING
        bool
        VMML_TEMPLATE_CLASSNAME::equals(const tensor4< I1, I2, I3, I4, T >& other, T tolerance) const {
            bool is_ok = true;
            if (T3S != other.T3S) {
                return false;
            }
            for (size_t i4 = 0; is_ok && i4 < I4; ++i4) {
                is_ok = _get_tensor3(i4).equals(other._get_tensor3(i4), tolerance);
            }
            return is_ok;
        }
        
		VMML_TEMPLATE_STRING
		void 
		VMML_TEMPLATE_CLASSNAME::zero()
		{
			fill( static_cast< T >( 0.0 ) );
		}
		
		VMML_TEMPLATE_STRING
		void 
		VMML_TEMPLATE_CLASSNAME::fill_increasing_values()
		{
			double fillValue = 0.0f;
			for (size_t i4 = 0; i4 < I4; ++i4) {
				for (size_t i3 = 0; i3 < I3; ++i3) {
					for (size_t i1 = 0; i1 < I1; ++i1) {
						for (size_t i2 = 0; i2 < I2; ++i2) {
							at(i1, i2, i3, i4) = static_cast<T> (fillValue);
							fillValue++;
						}
					}
				}
			}
		}
		
		VMML_TEMPLATE_STRING
		void 
		VMML_TEMPLATE_CLASSNAME::fill_random(int seed)
		{
			if ( seed >= 0 )
				srand( seed );
			
			double fillValue = 0.0f;
			for( size_t index = 0; index < SIZE; ++index )
			{
				fillValue = rand();
				fillValue /= RAND_MAX;
				fillValue *= std::numeric_limits< T >::max();
				_array[ index ] = static_cast< T >( fillValue )  ;
			}
		}
		
		VMML_TEMPLATE_STRING
		void
		VMML_TEMPLATE_CLASSNAME::fill_random_signed(int seed)
		{
			if ( seed >= 0 )
				srand( seed );
			
			double fillValue = 0.0f;
			for( size_t index = 0; index < SIZE; ++index )
			{
				
				fillValue = rand();
				fillValue /= RAND_MAX;
				fillValue *= std::numeric_limits< T >::max();
				T fillValue2 = static_cast< T >(fillValue) % std::numeric_limits< T >::max();
				fillValue2 -= std::numeric_limits< T >::max()/2;
				_array[ index ] = fillValue2  ;
				// test if ever > max/2 or < -max/2
				
			}
		}
		
		VMML_TEMPLATE_STRING
		const VMML_TEMPLATE_CLASSNAME&
		VMML_TEMPLATE_CLASSNAME::operator=( const VMML_TEMPLATE_CLASSNAME& source_ )
		{
			if(this != &source_) // avoid self assignment
			{
				memcpy( _array, source_._array, I1 * I2 * I3 * I4 * sizeof( T ) );
			}
			return *this;
		}
		
		VMML_TEMPLATE_STRING
		template< typename TT >
		void 
		VMML_TEMPLATE_CLASSNAME::cast_from( const tensor4< I1, I2, I3, I4, TT >& other ) 
		{
=======
            return _array[ i4 * T3_SIZE + i3 * MATRIX_SIZE + i2 * ROWS + i1 ];
        }



        VMML_TEMPLATE_STRING
        inline T&
        VMML_TEMPLATE_CLASSNAME::operator()( size_t i1, size_t i2, size_t i3, size_t i4 )
        {
            return at( i1, i2, i3, i4 );
        }



        VMML_TEMPLATE_STRING
        const inline T&
        VMML_TEMPLATE_CLASSNAME::operator()(  size_t i1, size_t i2, size_t i3, size_t i4 ) const
        {
            return at( i1, i2, i3, i4 );
        }

        /*VMML_TEMPLATE_STRING
         void
         VMML_TEMPLATE_CLASSNAME::fill( T fill_value )
         {
         for(size_t index = 0; index < SIZE; ++index)
         {
         _array[ index ] = fill_value;
         }
         }*/

        VMML_TEMPLATE_STRING
        void
        VMML_TEMPLATE_CLASSNAME::operator=( T fill_value )
        {
            fill( fill_value );
        }

        VMML_TEMPLATE_STRING
        void
        VMML_TEMPLATE_CLASSNAME::zero()
        {
            fill( static_cast< T >( 0.0 ) );
        }

        VMML_TEMPLATE_STRING
        void
        VMML_TEMPLATE_CLASSNAME::fill_increasing_values()
        {
            double fillValue = 0.0f;
            for (size_t i4 = 0; i4 < I4; ++i4) {
                for (size_t i3 = 0; i3 < I3; ++i3) {
                    for (size_t i1 = 0; i1 < I1; ++i1) {
                        for (size_t i2 = 0; i2 < I2; ++i2) {
                            at(i1, i2, i3, i4) = static_cast<T> (fillValue);
                            fillValue++;
                        }
                    }
                }
            }
        }

        VMML_TEMPLATE_STRING
        void
        VMML_TEMPLATE_CLASSNAME::fill_random(int seed)
        {
            if ( seed >= 0 )
                srand( seed );

            double fillValue = 0.0f;
            for( size_t index = 0; index < SIZE; ++index )
            {
                fillValue = rand();
                fillValue /= RAND_MAX;
                fillValue *= std::numeric_limits< T >::max();
                _array[ index ] = static_cast< T >( fillValue )  ;
            }
        }

        VMML_TEMPLATE_STRING
        void
        VMML_TEMPLATE_CLASSNAME::fill_random_signed(int seed)
        {
            if ( seed >= 0 )
                srand( seed );

            double fillValue = 0.0f;
            for( size_t index = 0; index < SIZE; ++index )
            {

                fillValue = rand();
                fillValue /= RAND_MAX;
                fillValue *= std::numeric_limits< T >::max();
                T fillValue2 = static_cast< T >(fillValue) % std::numeric_limits< T >::max();
                fillValue2 -= std::numeric_limits< T >::max()/2;
                _array[ index ] = fillValue2  ;
                // test if ever > max/2 or < -max/2

            }
        }

        VMML_TEMPLATE_STRING
        const VMML_TEMPLATE_CLASSNAME&
        VMML_TEMPLATE_CLASSNAME::operator=( const VMML_TEMPLATE_CLASSNAME& source_ )
        {
            if(this != &source_) // avoid self assignment
            {
                memcpy( _array, source_._array, I1 * I2 * I3 * I4 * sizeof( T ) );
            }
            return *this;
        }

        VMML_TEMPLATE_STRING
        template< typename TT >
        void
        VMML_TEMPLATE_CLASSNAME::cast_from( const tensor4< I1, I2, I3, I4, TT >& other )
        {
>>>>>>> ad7a64ce
#pragma omp parallel for
            for(long tensor_idx = 0; tensor_idx < (long)I4; ++tensor_idx)
            {
#pragma omp parallel for
                for( long slice_idx = 0; slice_idx < (long)I3; ++slice_idx )
                {
#pragma omp parallel for
                    for( long row_index = 0; row_index < (long)I1; ++row_index )
                    {
#pragma omp parallel for
                        for( long col_index = 0; col_index < (long)I2; ++col_index )
                        {
                            at( row_index, col_index, slice_idx, tensor_idx ) =  static_cast< T >(other.at( row_index, col_index, slice_idx, tensor_idx ));
                        }
                    }
                }
            }

        }

        VMML_TEMPLATE_STRING
        template< size_t J1, size_t J2, size_t J3, size_t J4, typename TT >
        void
        VMML_TEMPLATE_CLASSNAME::cast_from( const tensor4< J1, J2, J3, J4, TT >& other, const long& slice_idx_start_ )
        {
            this->zero();
            int j4 = I4 < J4? I4 : J4;
            int j3 = I3 < J3? I3 : J3;
            int j2 = I2 < J2? I2 : J2;
            int j1 = I1 < J1? I1 : J1;
#pragma omp parallel for
            for(long tensor_idx = 0; tensor_idx < (long)j4; ++tensor_idx)
            {
#pragma omp parallel for
                for( long slice_idx = 0; slice_idx < (long)j3; ++slice_idx )
                {
#pragma omp parallel for
                    for( long row_index = 0; row_index < (long)j1; ++row_index )
                    {
#pragma omp parallel for
<<<<<<< HEAD
						for( long col_index = 0; col_index < (long)j2; ++col_index )
						{
							at( row_index, col_index, slice_idx, tensor_idx ) =  static_cast< T >(other.at( row_index, col_index, slice_idx, tensor_idx ));
						}
					}
				}
			}
			
		}
		
		VMML_TEMPLATE_STRING
		template< typename TT >
		void
		VMML_TEMPLATE_CLASSNAME::float_t_to_uint_t( const tensor4< I1, I2, I3, I4, TT >& other )
		{
			typedef tensor4< I1, I2, I3, I4, TT > t3_tt_type ;
			
			if( sizeof(T) == 1 || sizeof(T) == 2) {
				const TT* otherdata = other.get_array_ptr();
				for( size_t index = 0;index < SIZE; ++index )
				{
					_array[index] = T( std::min( std::max(int(0), int( otherdata[index] + 0.5)), int(std::numeric_limits< T >::max()) ));
				}
			}
			else {
				this->cast_from( other );
				return;
			}
		}
		
		VMML_TEMPLATE_STRING
		inline VMML_TEMPLATE_CLASSNAME
		VMML_TEMPLATE_CLASSNAME::operator+( T scalar ) const
		{
			vmml::tensor4<I1, I2, I3, I4, T> result(*this);
			result += scalar;
			return result;
			
		}
		
		VMML_TEMPLATE_STRING
		inline VMML_TEMPLATE_CLASSNAME
		VMML_TEMPLATE_CLASSNAME::operator-( T scalar ) const
		{
			vmml::tensor4<I1, I2, I3, I4, T> result(*this);
			result -= scalar;
			return result;
			
		}
		
		VMML_TEMPLATE_STRING
		void
		VMML_TEMPLATE_CLASSNAME::operator+=( T scalar )
		{
			for(size_t index = 0; index < SIZE; ++index)
			{
				_array[index] += scalar;
			}
			
		}
		
		VMML_TEMPLATE_STRING
		void
		VMML_TEMPLATE_CLASSNAME::operator-=( T scalar )
		{
			for(size_t index = 0; index < SIZE; ++index)
			{
				_array[index] -= scalar;
			}
			
		}
		
		VMML_TEMPLATE_STRING
		inline VMML_TEMPLATE_CLASSNAME
		VMML_TEMPLATE_CLASSNAME::operator+( const tensor4& other ) const
		{
			vmml::tensor4<I1, I2, I3, I4, T> result(*this);
			result += other;
			return result;
		}
		
		
		VMML_TEMPLATE_STRING
		inline VMML_TEMPLATE_CLASSNAME
		VMML_TEMPLATE_CLASSNAME::operator-( const tensor4& other ) const
		{
			vmml::tensor4<I1, I2, I3, I4, T> result(*this);
			result -= other;
			return result;
		}
		
		VMML_TEMPLATE_STRING
		void
		VMML_TEMPLATE_CLASSNAME::operator+=( const tensor4& other )
		{
			const T* dataptr = other.get_array_ptr();
			for(size_t index = 0; index < SIZE; ++index)
			{
				_array[index] += dataptr[index];
			}
		}
		
		VMML_TEMPLATE_STRING
		void
		VMML_TEMPLATE_CLASSNAME::operator-=( const tensor4& other )
		{
			const T* dataptr = other.get_array_ptr();
			for(size_t index = 0; index < SIZE; ++index)
			{
				_array[index] -= dataptr[index];
			}
		}
		
		VMML_TEMPLATE_STRING
		template< size_t J1, size_t J2, size_t J3, size_t J4 >
		typename enable_if< J1 < I1 && J2 < I2 && J3 < I3 && J4 < I4 >::type*
		VMML_TEMPLATE_CLASSNAME::operator+=( const tensor4< J1, J2, J3, J4, T>& other )
		{
			for(size_t i4 = 0; i4 < J4; ++i4)
			{
				for( size_t i3 = 0; i3 < J3; ++i3 )
				{
					for( size_t i1 = 0; i1 < J1; ++i1 )
					{
						for( size_t i2 = 0; i2 < J2; ++i2 )
						{
							at( i1, i2, i3, i4 ) += other.at(i1, i2, i3, i4);
						}
					}
				}
			}
			return 0;
		}
		
		
		
		//
		// tensor4-scalar operations / scaling
		//
		VMML_TEMPLATE_STRING
		VMML_TEMPLATE_CLASSNAME 
		VMML_TEMPLATE_CLASSNAME::operator*( T scalar )
		{
			vmml::tensor4<I1, I2, I3, I4, T> result(*this);
			result *= scalar;
			return result;
		}
		
		VMML_TEMPLATE_STRING
		void 
		VMML_TEMPLATE_CLASSNAME::operator*=( T scalar )
		{
			for(size_t index = 0; index < SIZE; ++index)
			{
				_array[index] *= scalar;
			}
		}
		
		VMML_TEMPLATE_STRING
		VMML_TEMPLATE_CLASSNAME 
		VMML_TEMPLATE_CLASSNAME::operator/( T scalar )
		{
			vmml::tensor4<I1, I2, I3, I4, T> result(*this);
			result /= scalar;
			return result;
		}
		
		VMML_TEMPLATE_STRING
		void 
		VMML_TEMPLATE_CLASSNAME::operator/=( T scalar )
		{
			for(size_t index = 0; index < SIZE; ++index)
			{
				_array[index] /= scalar;
			}
		}
		
		
		VMML_TEMPLATE_STRING
		inline VMML_TEMPLATE_CLASSNAME 
		VMML_TEMPLATE_CLASSNAME::operator-() const
		{
			return negate();   
		}
		
		VMML_TEMPLATE_STRING
		VMML_TEMPLATE_CLASSNAME 
		VMML_TEMPLATE_CLASSNAME::negate() const
		{
			vmml::tensor4<I1, I2, I3, I4, T> result(*this);
			T* dataptr = result.get_array_ptr();
			
			for(size_t index = 0; index < SIZE; ++index)
			{
				dataptr[index] = _array[index] * -1;
			}
			return result;
			
		}
		
		VMML_TEMPLATE_STRING
		typename VMML_TEMPLATE_CLASSNAME::tensor3_t&
		VMML_TEMPLATE_CLASSNAME::average_I4(tensor3_t& t3) const
		{
			
			for(size_t i3 = 0; i3 < I3; ++i3)
			{
				for( size_t i1 = 0; i1 < I1; ++i1 )
				{
					for( size_t i2 = 0; i2 < I2; ++i2 )
					{
						T sum = 0;
						for( size_t i4 = 0; i4 < I4; ++i4 )
						{
							sum += at(i1,i2,i3,i4);
						}
						t3.at(i1,i2,i3) = sum/I4;
					}
				}
			}
			return t3;
			
		}
		
		VMML_TEMPLATE_STRING
		size_t
		VMML_TEMPLATE_CLASSNAME::get_array_size_in_bytes()
		{
			return (sizeof(T) * SIZE);
		}
		
		
		
		// WARNING: dangerous. Use before destruction if you want to prevent
		// a delete call for the assigned T* _array in the destructor.
		VMML_TEMPLATE_STRING
		void
		VMML_TEMPLATE_CLASSNAME::clear_array_pointer() 
		{
			_array = 0;
		}
        
        VMML_TEMPLATE_STRING
		void
		VMML_TEMPLATE_CLASSNAME::mode1_unfolding_fwd(mode1_unfolding_type& unfolding) const {
            
        }
        
        VMML_TEMPLATE_STRING
		void
		VMML_TEMPLATE_CLASSNAME::mode2_unfolding_fwd(mode2_unfolding_type& unfolding) const {
            
        }
        
        VMML_TEMPLATE_STRING
		void
		VMML_TEMPLATE_CLASSNAME::mode3_unfolding_fwd(mode3_unfolding_type& unfolding) const {
            
        }
        
        VMML_TEMPLATE_STRING
		void
		VMML_TEMPLATE_CLASSNAME::mode4_unfolding_fwd(mode4_unfolding_type& unfolding) const {
            
        }
        
		VMML_TEMPLATE_STRING
        double
        VMML_TEMPLATE_CLASSNAME::frobenius_norm() const {
            double f_norm = 0.0;
            for (long i3 = 0; i3 < long(I3); ++i3) {
                for (long i4 = 0; i4 < long(I4); ++i4) {
                    for (long i1 = 0; i1 < long(I1); ++i1) {
                        long i2 = 0;
                        for (i2 = 0; i2 < long(I2); ++i2) {
                            f_norm += at(i1, i2, i3, i4) * at(i1, i2, i3, i4);
                        }
                    }
                }
            }
            return sqrt(f_norm);
        }
		
=======
                        for( long col_index = 0; col_index < (long)j2; ++col_index )
                        {
                            at( row_index, col_index, slice_idx, tensor_idx ) =  static_cast< T >(other.at( row_index, col_index, slice_idx, tensor_idx ));
                        }
                    }
                }
            }

        }

        VMML_TEMPLATE_STRING
        template< typename TT >
        void
        VMML_TEMPLATE_CLASSNAME::float_t_to_uint_t( const tensor4< I1, I2, I3, I4, TT >& other )
        {
            typedef tensor4< I1, I2, I3, I4, TT > t3_tt_type ;

            if( sizeof(T) == 1 || sizeof(T) == 2) {
                const TT* otherdata = other.get_array_ptr();
                for( size_t index = 0;index < SIZE; ++index )
                {
                    _array[index] = T( std::min( std::max(int(0), int( otherdata[index] + 0.5)), int(std::numeric_limits< T >::max()) ));
                }
            }
            else {
                this->cast_from( other );
                return;
            }
        }

        VMML_TEMPLATE_STRING
        inline VMML_TEMPLATE_CLASSNAME
        VMML_TEMPLATE_CLASSNAME::operator+( T scalar ) const
        {
            vmml::tensor4<I1, I2, I3, I4, T> result(*this);
            result += scalar;
            return result;

        }

        VMML_TEMPLATE_STRING
        inline VMML_TEMPLATE_CLASSNAME
        VMML_TEMPLATE_CLASSNAME::operator-( T scalar ) const
        {
            vmml::tensor4<I1, I2, I3, I4, T> result(*this);
            result -= scalar;
            return result;

        }

        VMML_TEMPLATE_STRING
        void
        VMML_TEMPLATE_CLASSNAME::operator+=( T scalar )
        {
            for(size_t index = 0; index < SIZE; ++index)
            {
                _array[index] += scalar;
            }

        }

        VMML_TEMPLATE_STRING
        void
        VMML_TEMPLATE_CLASSNAME::operator-=( T scalar )
        {
            for(size_t index = 0; index < SIZE; ++index)
            {
                _array[index] -= scalar;
            }

        }

        VMML_TEMPLATE_STRING
        inline VMML_TEMPLATE_CLASSNAME
        VMML_TEMPLATE_CLASSNAME::operator+( const tensor4& other ) const
        {
            vmml::tensor4<I1, I2, I3, I4, T> result(*this);
            result += other;
            return result;
        }


        VMML_TEMPLATE_STRING
        inline VMML_TEMPLATE_CLASSNAME
        VMML_TEMPLATE_CLASSNAME::operator-( const tensor4& other ) const
        {
            vmml::tensor4<I1, I2, I3, I4, T> result(*this);
            result -= other;
            return result;
        }

        VMML_TEMPLATE_STRING
        void
        VMML_TEMPLATE_CLASSNAME::operator+=( const tensor4& other )
        {
            const T* dataptr = other.get_array_ptr();
            for(size_t index = 0; index < SIZE; ++index)
            {
                _array[index] += dataptr[index];
            }
        }

        VMML_TEMPLATE_STRING
        void
        VMML_TEMPLATE_CLASSNAME::operator-=( const tensor4& other )
        {
            const T* dataptr = other.get_array_ptr();
            for(size_t index = 0; index < SIZE; ++index)
            {
                _array[index] -= dataptr[index];
            }
        }

        VMML_TEMPLATE_STRING
        template< size_t J1, size_t J2, size_t J3, size_t J4 >
        typename enable_if< J1 < I1 && J2 < I2 && J3 < I3 && J4 < I4 >::type*
        VMML_TEMPLATE_CLASSNAME::operator+=( const tensor4< J1, J2, J3, J4, T>& other )
        {
            for(size_t i4 = 0; i4 < J4; ++i4)
            {
                for( size_t i3 = 0; i3 < J3; ++i3 )
                {
                    for( size_t i1 = 0; i1 < J1; ++i1 )
                    {
                        for( size_t i2 = 0; i2 < J2; ++i2 )
                        {
                            at( i1, i2, i3, i4 ) += other.at(i1, i2, i3, i4);
                        }
                    }
                }
            }
            return 0;
        }



        //
        // tensor4-scalar operations / scaling
        //
        VMML_TEMPLATE_STRING
        VMML_TEMPLATE_CLASSNAME
        VMML_TEMPLATE_CLASSNAME::operator*( T scalar )
        {
            vmml::tensor4<I1, I2, I3, I4, T> result(*this);
            result *= scalar;
            return result;
        }

        VMML_TEMPLATE_STRING
        void
        VMML_TEMPLATE_CLASSNAME::operator*=( T scalar )
        {
            for(size_t index = 0; index < SIZE; ++index)
            {
                _array[index] *= scalar;
            }
        }

        VMML_TEMPLATE_STRING
        VMML_TEMPLATE_CLASSNAME
        VMML_TEMPLATE_CLASSNAME::operator/( T scalar )
        {
            vmml::tensor4<I1, I2, I3, I4, T> result(*this);
            result /= scalar;
            return result;
        }

        VMML_TEMPLATE_STRING
        void
        VMML_TEMPLATE_CLASSNAME::operator/=( T scalar )
        {
            for(size_t index = 0; index < SIZE; ++index)
            {
                _array[index] /= scalar;
            }
        }


        VMML_TEMPLATE_STRING
        inline VMML_TEMPLATE_CLASSNAME
        VMML_TEMPLATE_CLASSNAME::operator-() const
        {
            return negate();
        }

        VMML_TEMPLATE_STRING
        VMML_TEMPLATE_CLASSNAME
        VMML_TEMPLATE_CLASSNAME::negate() const
        {
            vmml::tensor4<I1, I2, I3, I4, T> result(*this);
            T* dataptr = result.get_array_ptr();

            for(size_t index = 0; index < SIZE; ++index)
            {
                dataptr[index] = _array[index] * -1;
            }
            return result;

        }

        VMML_TEMPLATE_STRING
        typename VMML_TEMPLATE_CLASSNAME::tensor3_t&
        VMML_TEMPLATE_CLASSNAME::average_I4(tensor3_t& t3) const
        {

            for(size_t i3 = 0; i3 < I3; ++i3)
            {
                for( size_t i1 = 0; i1 < I1; ++i1 )
                {
                    for( size_t i2 = 0; i2 < I2; ++i2 )
                    {
                        T sum = 0;
                        for( size_t i4 = 0; i4 < I4; ++i4 )
                        {
                            sum += at(i1,i2,i3,i4);
                        }
                        t3.at(i1,i2,i3) = sum/I4;
                    }
                }
            }
            return t3;

        }

        VMML_TEMPLATE_STRING
        size_t
        VMML_TEMPLATE_CLASSNAME::get_array_size_in_bytes()
        {
            return (sizeof(T) * SIZE);
        }



        // WARNING: dangerous. Use before destruction if you want to prevent
        // a delete call for the assigned T* _array in the destructor.
        VMML_TEMPLATE_STRING
        void
        VMML_TEMPLATE_CLASSNAME::clear_array_pointer()
        {
            _array = 0;
        }

>>>>>>> ad7a64ce
#undef VMML_TEMPLATE_STRING
#undef VMML_TEMPLATE_CLASSNAME

        } // namespace vmml

#endif<|MERGE_RESOLUTION|>--- conflicted
+++ resolved
@@ -15,245 +15,10 @@
 #include <fstream>   // file I/O
 #include <vmmlib/enable_if.hpp>
 #include "tensor3.hpp"
-#include "tensor4_iterator.hpp"
 
 
 namespace vmml
 {
-<<<<<<< HEAD
-	
-	// tensor with four modes, containing a series I4 x tensor4 as (I3 of I1 x I2 vmml matrices)
-	//I1 is number of rows, I2 is number of columns and I3 is number of tubes, I4 is number of tensor4s
-	
-	template< size_t I1, size_t I2, size_t I3, size_t I4, typename T = float >
-	class tensor4
-	{
-	public:
-		typedef T                                       value_type;
-		typedef T*                                      pointer;
-		typedef T&                                      reference;
-		
-		typedef tensor3< I1, I2, I3, T> tensor3_t;
-		
-        typedef matrix< I1, I2*I3*I4, T > mode1_unfolding_type;
-        typedef matrix< I2, I1*I3*I4, T > mode2_unfolding_type;
-        typedef matrix< I3, I1*I2*I4, T > mode3_unfolding_type;
-        typedef matrix< I4, I1*I2*I3, T > mode4_unfolding_type;
-        
-        typedef typename vmml::tensor4_iterator< tensor4< I1, I2, I3, I4, T > > iterator;
-        
-		//TODO: accessors to tensor3 (along all modes)
-        
-                // Average all values along 1 axis
-		tensor3_t& average_I4(tensor3_t& t3) const;
-        
-		inline void get_tensor3( const size_t i4_, tensor3_t& t3_data_ ) const;
-		
-		inline tensor3_t& get_tensor3( size_t i4_ );
-		inline const tensor3_t& get_tensor3( size_t i4_ ) const;
-		
-		static const size_t ROWS	       = I1;
-		static const size_t COLS	       = I2;
-		static const size_t SLICES	       = I3;
-		static const size_t T3S			   = I4;
-		static const size_t MATRIX_SIZE    = I1 * I2;
-		static const size_t T3_SIZE        = I1 * I2 * I3;
-		static const size_t SIZE           = I1 * I2 * I3 * I4;
-		
-		static size_t get_array_size_in_bytes();
-		
-	        // WARNING: dangerous. Use before destruction if you want to prevent
-		// a delete call for the assigned T* _array in the destructor.
-		void clear_array_pointer();
-		
-        void mode1_unfolding_fwd(mode1_unfolding_type& unfolding) const;
-        void mode2_unfolding_fwd(mode2_unfolding_type& unfolding) const;
-        void mode3_unfolding_fwd(mode3_unfolding_type& unfolding) const;
-        void mode4_unfolding_fwd(mode4_unfolding_type& unfolding) const;
-        
-		// accessors
-		inline T& operator()( size_t i1, size_t i2, size_t i3, size_t i4 ); 
-		inline const T& operator()( size_t i1, size_t i2, size_t i3, size_t i4 ) const;  
-		
-		inline T& at( size_t i1, size_t i2, size_t i3, size_t i4 ); 
-		inline const T& at( size_t i1, size_t i2, size_t i3, size_t i4 ) const;  
-		
-		iterator begin();
-        iterator end();
-        
-		// ctors
-		tensor4();
-		
-		explicit tensor4(void* memory) ;
-		
-		tensor4( const tensor4& source );  
-		
-		template< typename U >
-		tensor4( const tensor4< I1, I2, I3, I4, U >& source_ );  
-		
-		template< size_t J1, size_t J2, size_t J3, size_t J4 >
-		tensor4( const tensor4< J1, J2, J3, J4, T >& source_ );  
-		
-		~tensor4();
-		
-		size_t size() const; // return I1 * I2 * I3 * I4;    
-		
-		// sets all elements to fill_value
-		void operator=( T fill_value );
-		void fill( T fill_value ); //special case of set method (all values are set to the same value!)  
-		
-		//sets all tensor values with random values
-		//if seed is negative, srand( seed ) should have been set outside fill_random
-		//if seed is 0 or greater srand( seed ) will be called with the given seed
-		void fill_random( int seed = -1 );  
-		void fill_random_signed( int seed = -1 ); 
-		void fill_increasing_values( ); 
-		
-		const tensor4& operator=( const tensor4& source_ );
-		
-		
-		// note: this function copies elements until either the matrix is full or
-		// the iterator equals end_.
-		template< typename input_iterator_t >
-		void set( input_iterator_t begin_, input_iterator_t end_,
-				 bool row_major_layout = true );
-		void zero(); 
-		
-		T get_min() const;
-		T get_max() const;
-		T get_abs_min() const;
-		T get_abs_max() const;
-		
-		//returns number of non-zeros
-		size_t nnz() const;
-		size_t nnz( const T& threshold_ ) const;
-		void threshold( const T& threshold_value_ );
-		
-		//error computation
-		double frobenius_norm() const;
-		double frobenius_norm( const tensor4< I1, I2, I3, I4, T >& other ) const;
-		double avg_frobenius_norm() const;
-		double mse( const tensor4< I1, I2, I3, I4, T >& other ) const; // mean-squared error
-		double rmse( const tensor4< I1, I2, I3, I4, T >& other ) const; //root mean-squared error
-		double compute_psnr( const tensor4< I1, I2, I3, I4, T >& other, const T& max_value_ ) const; //peak signal-to-noise ratio
-		void mean( T& mean_ ) const;
-		double mean() const;
-		double variance() const;
-		double stdev() const;
-		
-		template< typename TT >
-		void cast_from( const tensor4< I1, I2, I3, I4, TT >& other ); 
-		
-		template< size_t J1, size_t J2, size_t  J3, size_t J4, typename TT >
-		void cast_from( const tensor4< J1, J2, J3, J4, TT >& other, const long& slice_idx_start_ = 0 ); 
-		
-		
-		template< typename TT >
-		void float_t_to_uint_t( const tensor4< I1, I2, I3, I4, TT >& other ); 
-		
-	        //check if corresponding tensor values are equal or not
-		bool operator==( const tensor4& other ) const; 
-		bool operator!=( const tensor4& other ) const; 
-		
-		// due to limited precision, two 'idential' tensor4 might seem different.
-		// this function allows to specify a tolerance when comparing matrices.
-		bool equals( const tensor4& other, T tolerance ) const;
-		// this version takes a comparison functor to compare the components of
-		// the two tensor4 data structures
-		template< typename compare_t >
-		bool equals( const tensor4& other, compare_t& cmp ) const;
-		
-		
-		inline tensor4 operator+( T scalar ) const; 
-		inline tensor4 operator-( T scalar ) const; 
-		
-		void operator+=( T scalar ); 
-		void operator-=( T scalar ); 
-		
-		inline tensor4 operator+( const tensor4& other ) const; 
-		inline tensor4 operator-( const tensor4& other ) const; 
-		
-		template< size_t J1, size_t J2, size_t J3, size_t J4 >
-		typename enable_if< J1 < I1 && J2 < I2 && J3 < I3 && J4 < I4 >::type*
-		operator+=( const tensor4< J1, J2, J3, J4, T>& other ); 
-		
-		void operator+=( const tensor4& other );
-		void operator-=( const tensor4& other );
-		
-		//
-		// tensor4-scalar operations / scaling
-		//
-		tensor4 operator*( T scalar ); 
-		void operator*=( T scalar ); 
-		
-		tensor4 operator/( T scalar ); 
-		void operator/=( T scalar );
-		
-		
-		inline tensor4< I1, I2, I3, I4, T > operator-() const; 
-		tensor4< I1, I2, I3, I4, T > negate() const; 
-		
-		friend std::ostream& operator << ( std::ostream& os, const tensor4< I1, I2, I3, I4, T >& t4 ) 
-		{
-			//FIXME: to this directly with tensors
-			//sth like:
-			//os << t4.get_tensor3( i ) << " xxx " << std::endl;
-			for(size_t i4 = 0; i4 < I4; ++i4)
-			{
-				for(size_t i3 = 0; i3 < I3; ++i3)
-				{
-					for(size_t i1 = 0; i1 < I1; ++i1)
-					{
-						os << "(";
-						
-						for(size_t i2 = 0; i2 < I2; ++i2)
-						{
-							if (i2 == (I2 - 1) )
-							{
-								os << int(t4.at( i1, i2, i3, i4 )) ;
-							} else {
-								os << int(t4.at( i1, i2, i3, i4 )) << ", " ;
-							}
-							
-						}
-						os << ")" << std::endl;
-					}
-					if ( i3 < (I3 -1 ))
-					{
-						os << " *** " << std::endl;
-					}
-				}
-				if ( i4 + 1 < I4 )
-				{
-					os << "---- " << std::endl;
-				}
-			}
-			return os;
-		}
-		
-		
-		// static members
-		static void     tensor4_allocate_data( T*& array_ );
-		static void     tensor4_deallocate_data( T*& array_ );
-		
-		static const tensor4< I1, I2, I3, I4, T > ZERO;
-		
-		T*          get_array_ptr();
-		const T*    get_array_ptr() const;
-		
-		// computes the array index for direct access
-		inline size_t compute_index( size_t i1, size_t i2, size_t i3, size_t i4 ) const;
-		
-		
-	protected:
-		tensor3_t&                   _get_tensor3( size_t index_ );
-		const tensor3_t&             _get_tensor3( size_t index_ ) const;
-		
-		T*   _array;
-		
-		}; // class tensor4
-		
-=======
 
     // tensor with four modes, containing a series I4 x tensor4 as (I3 of I1 x
     // I2 vmml matrices). I1 is number of rows, I2 is number of columns and I3
@@ -475,7 +240,6 @@
 
         }; // class tensor4
 
->>>>>>> ad7a64ce
 #define VMML_TEMPLATE_STRING    template< size_t I1, size_t I2, size_t I3, size_t I4, typename T >
 #define VMML_TEMPLATE_CLASSNAME tensor4< I1, I2, I3, I4, T >
 
@@ -731,174 +495,6 @@
             if ( i1 >= I1 || i2 >= I2 || i3 >= I3 || i4 >= I4 )
                 VMMLIB_ERROR( "at( i1, i2, i3, i4 ) - index out of bounds", VMMLIB_HERE );
 #endif
-<<<<<<< HEAD
-			return _array[ i4 * T3_SIZE + i3 * MATRIX_SIZE + i2 * ROWS + i1 ];
-		}
-		
-		
-		
-		VMML_TEMPLATE_STRING
-		inline T&
-		VMML_TEMPLATE_CLASSNAME::operator()( size_t i1, size_t i2, size_t i3, size_t i4 )
-		{
-			return at( i1, i2, i3, i4 );
-		}
-		
-		
-		
-		VMML_TEMPLATE_STRING
-		const inline T&
-		VMML_TEMPLATE_CLASSNAME::operator()(  size_t i1, size_t i2, size_t i3, size_t i4 ) const
-		{     
-			return at( i1, i2, i3, i4 );
-		}
-		
-		/*VMML_TEMPLATE_STRING
-		 void 
-		 VMML_TEMPLATE_CLASSNAME::fill( T fill_value )
-		 {
-		 for(size_t index = 0; index < SIZE; ++index)
-		 {
-		 _array[ index ] = fill_value;
-		 }
-		 }*/
-		
-		VMML_TEMPLATE_STRING
-		void 
-		VMML_TEMPLATE_CLASSNAME::operator=( T fill_value )
-		{
-			fill( fill_value );
-		}
-		
-        VMML_TEMPLATE_STRING
-        typename VMML_TEMPLATE_CLASSNAME::iterator
-        VMML_TEMPLATE_CLASSNAME::begin() {
-            return iterator(*this, true);
-        }
-
-        VMML_TEMPLATE_STRING
-        typename VMML_TEMPLATE_CLASSNAME::iterator
-        VMML_TEMPLATE_CLASSNAME::end() {
-            return iterator(*this, false);
-        }
-        
-        VMML_TEMPLATE_STRING
-        template< typename input_iterator_t >
-        void
-        VMML_TEMPLATE_CLASSNAME::set(input_iterator_t begin_, input_iterator_t end_, bool row_major_layout) {
-            input_iterator_t it(begin_);
-            if (row_major_layout) {
-                for (size_t i4 = 0; i4 < I4; ++i4) {
-                    for (size_t i3 = 0; i3 < I3; ++i3) {
-                        for (size_t i1 = 0; i1 < I1; ++i1) {
-                            for (size_t i2 = 0; i2 < I2; ++i2, ++it) {
-                                if (it == end_)
-                                    return;
-                                at(i1, i2, i3, i4) = static_cast<T> (*it);
-                            }
-                        }
-                    }
-                }
-            } else {
-                VMMLIB_ERROR( "Tensor4: set() not implemented for non-row major", VMMLIB_HERE );
-                // TODO
-//                std::copy(it, it + (I1 * I2 * I3), begin());
-            }
-        }
-        
-        VMML_TEMPLATE_STRING
-        bool
-        VMML_TEMPLATE_CLASSNAME::equals(const tensor4< I1, I2, I3, I4, T >& other, T tolerance) const {
-            bool is_ok = true;
-            if (T3S != other.T3S) {
-                return false;
-            }
-            for (size_t i4 = 0; is_ok && i4 < I4; ++i4) {
-                is_ok = _get_tensor3(i4).equals(other._get_tensor3(i4), tolerance);
-            }
-            return is_ok;
-        }
-        
-		VMML_TEMPLATE_STRING
-		void 
-		VMML_TEMPLATE_CLASSNAME::zero()
-		{
-			fill( static_cast< T >( 0.0 ) );
-		}
-		
-		VMML_TEMPLATE_STRING
-		void 
-		VMML_TEMPLATE_CLASSNAME::fill_increasing_values()
-		{
-			double fillValue = 0.0f;
-			for (size_t i4 = 0; i4 < I4; ++i4) {
-				for (size_t i3 = 0; i3 < I3; ++i3) {
-					for (size_t i1 = 0; i1 < I1; ++i1) {
-						for (size_t i2 = 0; i2 < I2; ++i2) {
-							at(i1, i2, i3, i4) = static_cast<T> (fillValue);
-							fillValue++;
-						}
-					}
-				}
-			}
-		}
-		
-		VMML_TEMPLATE_STRING
-		void 
-		VMML_TEMPLATE_CLASSNAME::fill_random(int seed)
-		{
-			if ( seed >= 0 )
-				srand( seed );
-			
-			double fillValue = 0.0f;
-			for( size_t index = 0; index < SIZE; ++index )
-			{
-				fillValue = rand();
-				fillValue /= RAND_MAX;
-				fillValue *= std::numeric_limits< T >::max();
-				_array[ index ] = static_cast< T >( fillValue )  ;
-			}
-		}
-		
-		VMML_TEMPLATE_STRING
-		void
-		VMML_TEMPLATE_CLASSNAME::fill_random_signed(int seed)
-		{
-			if ( seed >= 0 )
-				srand( seed );
-			
-			double fillValue = 0.0f;
-			for( size_t index = 0; index < SIZE; ++index )
-			{
-				
-				fillValue = rand();
-				fillValue /= RAND_MAX;
-				fillValue *= std::numeric_limits< T >::max();
-				T fillValue2 = static_cast< T >(fillValue) % std::numeric_limits< T >::max();
-				fillValue2 -= std::numeric_limits< T >::max()/2;
-				_array[ index ] = fillValue2  ;
-				// test if ever > max/2 or < -max/2
-				
-			}
-		}
-		
-		VMML_TEMPLATE_STRING
-		const VMML_TEMPLATE_CLASSNAME&
-		VMML_TEMPLATE_CLASSNAME::operator=( const VMML_TEMPLATE_CLASSNAME& source_ )
-		{
-			if(this != &source_) // avoid self assignment
-			{
-				memcpy( _array, source_._array, I1 * I2 * I3 * I4 * sizeof( T ) );
-			}
-			return *this;
-		}
-		
-		VMML_TEMPLATE_STRING
-		template< typename TT >
-		void 
-		VMML_TEMPLATE_CLASSNAME::cast_from( const tensor4< I1, I2, I3, I4, TT >& other ) 
-		{
-=======
             return _array[ i4 * T3_SIZE + i3 * MATRIX_SIZE + i2 * ROWS + i1 ];
         }
 
@@ -1016,7 +612,6 @@
         void
         VMML_TEMPLATE_CLASSNAME::cast_from( const tensor4< I1, I2, I3, I4, TT >& other )
         {
->>>>>>> ad7a64ce
 #pragma omp parallel for
             for(long tensor_idx = 0; tensor_idx < (long)I4; ++tensor_idx)
             {
@@ -1057,291 +652,6 @@
                     for( long row_index = 0; row_index < (long)j1; ++row_index )
                     {
 #pragma omp parallel for
-<<<<<<< HEAD
-						for( long col_index = 0; col_index < (long)j2; ++col_index )
-						{
-							at( row_index, col_index, slice_idx, tensor_idx ) =  static_cast< T >(other.at( row_index, col_index, slice_idx, tensor_idx ));
-						}
-					}
-				}
-			}
-			
-		}
-		
-		VMML_TEMPLATE_STRING
-		template< typename TT >
-		void
-		VMML_TEMPLATE_CLASSNAME::float_t_to_uint_t( const tensor4< I1, I2, I3, I4, TT >& other )
-		{
-			typedef tensor4< I1, I2, I3, I4, TT > t3_tt_type ;
-			
-			if( sizeof(T) == 1 || sizeof(T) == 2) {
-				const TT* otherdata = other.get_array_ptr();
-				for( size_t index = 0;index < SIZE; ++index )
-				{
-					_array[index] = T( std::min( std::max(int(0), int( otherdata[index] + 0.5)), int(std::numeric_limits< T >::max()) ));
-				}
-			}
-			else {
-				this->cast_from( other );
-				return;
-			}
-		}
-		
-		VMML_TEMPLATE_STRING
-		inline VMML_TEMPLATE_CLASSNAME
-		VMML_TEMPLATE_CLASSNAME::operator+( T scalar ) const
-		{
-			vmml::tensor4<I1, I2, I3, I4, T> result(*this);
-			result += scalar;
-			return result;
-			
-		}
-		
-		VMML_TEMPLATE_STRING
-		inline VMML_TEMPLATE_CLASSNAME
-		VMML_TEMPLATE_CLASSNAME::operator-( T scalar ) const
-		{
-			vmml::tensor4<I1, I2, I3, I4, T> result(*this);
-			result -= scalar;
-			return result;
-			
-		}
-		
-		VMML_TEMPLATE_STRING
-		void
-		VMML_TEMPLATE_CLASSNAME::operator+=( T scalar )
-		{
-			for(size_t index = 0; index < SIZE; ++index)
-			{
-				_array[index] += scalar;
-			}
-			
-		}
-		
-		VMML_TEMPLATE_STRING
-		void
-		VMML_TEMPLATE_CLASSNAME::operator-=( T scalar )
-		{
-			for(size_t index = 0; index < SIZE; ++index)
-			{
-				_array[index] -= scalar;
-			}
-			
-		}
-		
-		VMML_TEMPLATE_STRING
-		inline VMML_TEMPLATE_CLASSNAME
-		VMML_TEMPLATE_CLASSNAME::operator+( const tensor4& other ) const
-		{
-			vmml::tensor4<I1, I2, I3, I4, T> result(*this);
-			result += other;
-			return result;
-		}
-		
-		
-		VMML_TEMPLATE_STRING
-		inline VMML_TEMPLATE_CLASSNAME
-		VMML_TEMPLATE_CLASSNAME::operator-( const tensor4& other ) const
-		{
-			vmml::tensor4<I1, I2, I3, I4, T> result(*this);
-			result -= other;
-			return result;
-		}
-		
-		VMML_TEMPLATE_STRING
-		void
-		VMML_TEMPLATE_CLASSNAME::operator+=( const tensor4& other )
-		{
-			const T* dataptr = other.get_array_ptr();
-			for(size_t index = 0; index < SIZE; ++index)
-			{
-				_array[index] += dataptr[index];
-			}
-		}
-		
-		VMML_TEMPLATE_STRING
-		void
-		VMML_TEMPLATE_CLASSNAME::operator-=( const tensor4& other )
-		{
-			const T* dataptr = other.get_array_ptr();
-			for(size_t index = 0; index < SIZE; ++index)
-			{
-				_array[index] -= dataptr[index];
-			}
-		}
-		
-		VMML_TEMPLATE_STRING
-		template< size_t J1, size_t J2, size_t J3, size_t J4 >
-		typename enable_if< J1 < I1 && J2 < I2 && J3 < I3 && J4 < I4 >::type*
-		VMML_TEMPLATE_CLASSNAME::operator+=( const tensor4< J1, J2, J3, J4, T>& other )
-		{
-			for(size_t i4 = 0; i4 < J4; ++i4)
-			{
-				for( size_t i3 = 0; i3 < J3; ++i3 )
-				{
-					for( size_t i1 = 0; i1 < J1; ++i1 )
-					{
-						for( size_t i2 = 0; i2 < J2; ++i2 )
-						{
-							at( i1, i2, i3, i4 ) += other.at(i1, i2, i3, i4);
-						}
-					}
-				}
-			}
-			return 0;
-		}
-		
-		
-		
-		//
-		// tensor4-scalar operations / scaling
-		//
-		VMML_TEMPLATE_STRING
-		VMML_TEMPLATE_CLASSNAME 
-		VMML_TEMPLATE_CLASSNAME::operator*( T scalar )
-		{
-			vmml::tensor4<I1, I2, I3, I4, T> result(*this);
-			result *= scalar;
-			return result;
-		}
-		
-		VMML_TEMPLATE_STRING
-		void 
-		VMML_TEMPLATE_CLASSNAME::operator*=( T scalar )
-		{
-			for(size_t index = 0; index < SIZE; ++index)
-			{
-				_array[index] *= scalar;
-			}
-		}
-		
-		VMML_TEMPLATE_STRING
-		VMML_TEMPLATE_CLASSNAME 
-		VMML_TEMPLATE_CLASSNAME::operator/( T scalar )
-		{
-			vmml::tensor4<I1, I2, I3, I4, T> result(*this);
-			result /= scalar;
-			return result;
-		}
-		
-		VMML_TEMPLATE_STRING
-		void 
-		VMML_TEMPLATE_CLASSNAME::operator/=( T scalar )
-		{
-			for(size_t index = 0; index < SIZE; ++index)
-			{
-				_array[index] /= scalar;
-			}
-		}
-		
-		
-		VMML_TEMPLATE_STRING
-		inline VMML_TEMPLATE_CLASSNAME 
-		VMML_TEMPLATE_CLASSNAME::operator-() const
-		{
-			return negate();   
-		}
-		
-		VMML_TEMPLATE_STRING
-		VMML_TEMPLATE_CLASSNAME 
-		VMML_TEMPLATE_CLASSNAME::negate() const
-		{
-			vmml::tensor4<I1, I2, I3, I4, T> result(*this);
-			T* dataptr = result.get_array_ptr();
-			
-			for(size_t index = 0; index < SIZE; ++index)
-			{
-				dataptr[index] = _array[index] * -1;
-			}
-			return result;
-			
-		}
-		
-		VMML_TEMPLATE_STRING
-		typename VMML_TEMPLATE_CLASSNAME::tensor3_t&
-		VMML_TEMPLATE_CLASSNAME::average_I4(tensor3_t& t3) const
-		{
-			
-			for(size_t i3 = 0; i3 < I3; ++i3)
-			{
-				for( size_t i1 = 0; i1 < I1; ++i1 )
-				{
-					for( size_t i2 = 0; i2 < I2; ++i2 )
-					{
-						T sum = 0;
-						for( size_t i4 = 0; i4 < I4; ++i4 )
-						{
-							sum += at(i1,i2,i3,i4);
-						}
-						t3.at(i1,i2,i3) = sum/I4;
-					}
-				}
-			}
-			return t3;
-			
-		}
-		
-		VMML_TEMPLATE_STRING
-		size_t
-		VMML_TEMPLATE_CLASSNAME::get_array_size_in_bytes()
-		{
-			return (sizeof(T) * SIZE);
-		}
-		
-		
-		
-		// WARNING: dangerous. Use before destruction if you want to prevent
-		// a delete call for the assigned T* _array in the destructor.
-		VMML_TEMPLATE_STRING
-		void
-		VMML_TEMPLATE_CLASSNAME::clear_array_pointer() 
-		{
-			_array = 0;
-		}
-        
-        VMML_TEMPLATE_STRING
-		void
-		VMML_TEMPLATE_CLASSNAME::mode1_unfolding_fwd(mode1_unfolding_type& unfolding) const {
-            
-        }
-        
-        VMML_TEMPLATE_STRING
-		void
-		VMML_TEMPLATE_CLASSNAME::mode2_unfolding_fwd(mode2_unfolding_type& unfolding) const {
-            
-        }
-        
-        VMML_TEMPLATE_STRING
-		void
-		VMML_TEMPLATE_CLASSNAME::mode3_unfolding_fwd(mode3_unfolding_type& unfolding) const {
-            
-        }
-        
-        VMML_TEMPLATE_STRING
-		void
-		VMML_TEMPLATE_CLASSNAME::mode4_unfolding_fwd(mode4_unfolding_type& unfolding) const {
-            
-        }
-        
-		VMML_TEMPLATE_STRING
-        double
-        VMML_TEMPLATE_CLASSNAME::frobenius_norm() const {
-            double f_norm = 0.0;
-            for (long i3 = 0; i3 < long(I3); ++i3) {
-                for (long i4 = 0; i4 < long(I4); ++i4) {
-                    for (long i1 = 0; i1 < long(I1); ++i1) {
-                        long i2 = 0;
-                        for (i2 = 0; i2 < long(I2); ++i2) {
-                            f_norm += at(i1, i2, i3, i4) * at(i1, i2, i3, i4);
-                        }
-                    }
-                }
-            }
-            return sqrt(f_norm);
-        }
-		
-=======
                         for( long col_index = 0; col_index < (long)j2; ++col_index )
                         {
                             at( row_index, col_index, slice_idx, tensor_idx ) =  static_cast< T >(other.at( row_index, col_index, slice_idx, tensor_idx ));
@@ -1584,7 +894,6 @@
             _array = 0;
         }
 
->>>>>>> ad7a64ce
 #undef VMML_TEMPLATE_STRING
 #undef VMML_TEMPLATE_CLASSNAME
 
