--- conflicted
+++ resolved
@@ -695,19 +695,11 @@
 		double psnr = t3.compute_psnr( t3_tmp, t3.get_max() );
 		ok = ok && (psnr == psnr_check );
 		
-<<<<<<< HEAD
-		std::string dir = ".";
-		std::string in_filename = "in.raw";
-		std::string out_filename = "out.raw";
-                t3_converter<8,8,2>::write_to_raw(uct_t3,dir,in_filename);
-//		uct_t3.write_to_raw( dir, in_filename );
-=======
 		//avg. frob. norm difference
 		double afn_check = 13.42261772780059;
 		double afn = t3.avg_frobenius_norm();
 		ok = ok && ( afn == afn_check );
->>>>>>> 2076d780
-		
+	
 		
 		if ( ok )
 		{	
@@ -723,11 +715,8 @@
 			log_error( error.str() );
 		}
 		
-<<<<<<< HEAD
                 t3_converter<8,8,2,unsigned char>::read_from_raw(uct_t3,dir,out_filename);
 //		uct_t3.read_from_raw( dir, out_filename );
-=======
->>>>>>> 2076d780
 		
 		//set diagonal values in a cubic tensor3, i.e., R=I1, R=I2, R=I3
 		tensor3< 3, 3, 3, int >  t3_diag;
@@ -1051,16 +1040,6 @@
 				log_error( error.str() );
 			}	
 		}
-		
-<<<<<<< HEAD
-		//create test data
-		std::string dir = ".";
-		std::string filename = "mmap_testdata.raw";
-		tensor3< 4,4,4, unsigned char > t3_testdata;
-		t3_testdata.fill_random( 3 );
-		t3_converter<4,4,4,unsigned char>::write_to_raw( t3_testdata, dir, filename );
-=======
->>>>>>> 2076d780
 		
 		{   // operator(i,j,k)
 			tensor3< 4, 3, 4, int >  t3x;
@@ -1251,17 +1230,7 @@
 			
 		}
 		
-<<<<<<< HEAD
-		//create test data
-		std::string dir = ".";
-		std::string in_filename = "in.raw";
-		std::string out_filename = "out.raw";
-		tensor3< 4,4,4, unsigned char > t3_in;
-		t3_in.fill_random( 3 );
-		t3_converter<4,4,4,unsigned char>::write_to_raw( t3_in, dir, in_filename );
-=======
->>>>>>> 2076d780
-		
+	
 		{
 			//fill slice symmetric tensor
 			tensor3< 3, 3, 2, unsigned char > t3;
@@ -1288,13 +1257,6 @@
 			
 		}
 		
-<<<<<<< HEAD
-		tensor3< 4,4,4, float > t3_out;
-		t3_converter<4,4,4,float>::read_from_raw( t3_out, dir, out_filename );
-
-		ok = t3_out.equals( t3_in, 0.001);
-		log( "t3 converter: convert raw" , ok  );
-=======
 		{
 			//mean, variance and stdev
 			tensor3< 3, 3, 2, unsigned char > t3;
@@ -1311,7 +1273,6 @@
 			log( "mean, variance and standard deviation" , ok  );
 			
 		}
->>>>>>> 2076d780
 		
 		{
 			//load mmap for tensor3
